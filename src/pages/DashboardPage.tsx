--- conflicted
+++ resolved
@@ -1,4 +1,4 @@
-<<<<<<< HEAD
+
 import { useCallback, useEffect, useMemo, useRef, useState } from "react";
 import axios, { CanceledError } from "axios";
 import clsx from "clsx";
@@ -26,50 +26,15 @@
 import { TimeseriesChart } from "@/components/dashboard/TimeseriesChart";
 import { TrafficLightTimeline } from "@/components/dashboard/TrafficLightTimeline";
 import {
-=======
-import { useCallback, useEffect, useMemo, useState } from "react";
-import axios, { CanceledError } from "axios";
-
-import clsx from "clsx";
-
-import {
-  aggregateTrafficLight,
-  buildAggregatedTimeseries,
-  buildTrafficLightTimeseries,
-  calcDnsSuccessRate,
-  calcUptime,
-  countIncidents,
-  getSparklineSeries,
-  mergeTrafficLightAggregates,
-  minSslDays,
-  summarizeAggregatedBuckets,
-  type AggregatedBucket,
-  type AggregatedDashboardResponse,
-  type ChartPoint,
-  type LogRecord,
-  type TrafficLight,
-} from "@/utils/stats";
-import { MetricCard } from "@/components/dashboard/MetricCard";
-import { TrafficLightPie } from "@/components/dashboard/TrafficLightPie";
-import { LatencyChart } from "@/components/dashboard/LatencyChart";
-import { PingChart } from "@/components/dashboard/PingChart";
-import { TimeseriesChart } from "@/components/dashboard/TimeseriesChart";
-import { TrafficLightTimeline } from "@/components/dashboard/TrafficLightTimeline";
-import {
-
->>>>>>> 196bc0d6
+
   LogsTable,
   type LogsTableFilters,
 } from "@/components/dashboard/LogsTable";
 import { LogDetailsDrawer } from "@/components/dashboard/LogDetailsDrawer";
-<<<<<<< HEAD
+
 import { IncidentBanner } from "@/components/dashboard/IncidentBanner";
 import { Check, ChevronDown, RefreshCw } from "lucide-react";
-=======
-
-import { IncidentBanner } from "@/components/dashboard/IncidentBanner";
-import { RefreshCw } from "lucide-react";
->>>>>>> 196bc0d6
+
 
 const API_URL = "http://localhost:8000";
 
@@ -78,10 +43,7 @@
   { value: "1m", label: "1 мин", durationMs: 60_000, groupBy: "1m" },
   { value: "10m", label: "10 мин", durationMs: 600_000, groupBy: "10m" },
   { value: "60m", label: "1 час", durationMs: 3_600_000, groupBy: "60m" },
-<<<<<<< HEAD
-=======
-
->>>>>>> 196bc0d6
+
   { value: "1d", label: "1 день", durationMs: 86_400_000, groupBy: "1d" },
   { value: "1w", label: "1 неделя", durationMs: 604_800_000, groupBy: "1w" },
 ] as const;
@@ -89,10 +51,7 @@
 const DEFAULT_LIMIT = 500;
 const TRAFFIC_OPTIONS: TrafficLight[] = ["green", "orange", "red"];
 
-<<<<<<< HEAD
-=======
-
->>>>>>> 196bc0d6
+
 const TRAFFIC_LABELS: Record<TrafficLight, string> = {
   green: "Стабильно",
   orange: "Предупреждения",
@@ -105,10 +64,7 @@
   red: "border-rose-200 bg-rose-50 text-rose-600",
 };
 
-<<<<<<< HEAD
-=======
-
->>>>>>> 196bc0d6
+
 const clamp = (value: number, min: number, max: number) => Math.min(Math.max(value, min), max);
 
 const isAggregatedBucket = (value: unknown): value is AggregatedBucket => {
@@ -130,10 +86,7 @@
 type Site = {
   name: string;
   url: string;
-<<<<<<< HEAD
-=======
-
->>>>>>> 196bc0d6
+
 };
 
 const getInitials = (site: Site) => {
@@ -164,10 +117,7 @@
   } catch {
     return site.url;
   }
-<<<<<<< HEAD
-=======
-
->>>>>>> 196bc0d6
+
 };
 
 const formatMs = (value: number | null) => (value === null ? "—" : `${Math.round(value)} мс`);
@@ -180,10 +130,7 @@
 export default function DashboardPage() {
   const [sites, setSites] = useState<Site[]>([]);
   const [selectedSiteUrl, setSelectedSiteUrl] = useState<string>("");
-<<<<<<< HEAD
-=======
-
->>>>>>> 196bc0d6
+
   const [timeRange, setTimeRange] = useState<(typeof TIME_RANGES)[number]["value"]>("1m");
   const [logs, setLogs] = useState<LogRecord[]>([]);
   const [overview, setOverview] = useState<AggregatedDashboardResponse | null>(null);
@@ -191,10 +138,7 @@
   const [isOverviewLoading, setIsOverviewLoading] = useState(false);
   const [isSiteLoading, setIsSiteLoading] = useState(false);
   const [overviewError, setOverviewError] = useState<string | null>(null);
-<<<<<<< HEAD
-=======
-
->>>>>>> 196bc0d6
+
   const [error, setError] = useState<string | null>(null);
   const [lastUpdated, setLastUpdated] = useState<Date | null>(null);
   const [autoRefreshEnabled, setAutoRefreshEnabled] = useState(true);
@@ -204,11 +148,10 @@
   const [searchTerm, setSearchTerm] = useState("");
   const [limit, setLimit] = useState(DEFAULT_LIMIT);
   const [selectedLog, setSelectedLog] = useState<LogRecord | null>(null);
-<<<<<<< HEAD
+
   const [sitePickerOpen, setSitePickerOpen] = useState(false);
   const sitePickerRef = useRef<HTMLDivElement | null>(null);
-=======
->>>>>>> 196bc0d6
+
 
   const timeRangeConfig = useMemo(
     () => TIME_RANGES.find((option) => option.value === timeRange) ?? TIME_RANGES[1],
@@ -223,13 +166,9 @@
         if (!isMounted) return;
         setSites(response.data);
         if (response.data.length > 0) {
-<<<<<<< HEAD
+
           setSelectedSiteUrl((current) => current || response.data[0].url);
-=======
-
-          setSelectedSiteUrl((current) => current || response.data[0].url);
-
->>>>>>> 196bc0d6
+
         }
       } catch (err) {
         console.error("Failed to load sites", err);
@@ -260,7 +199,7 @@
         if (signal?.aborted) return;
         setOverview(response.data);
         setOverviewError(null);
-<<<<<<< HEAD
+
       } catch (err) {
         if (err instanceof CanceledError || signal?.aborted) {
           return;
@@ -314,13 +253,12 @@
         setLogs(payload);
         setError(null);
         setLastUpdated(new Date());
-=======
->>>>>>> 196bc0d6
+
       } catch (err) {
         if (err instanceof CanceledError || signal?.aborted) {
           return;
         }
-<<<<<<< HEAD
+
         console.error("Failed to load site dashboard", err);
         setError("Не удалось загрузить данные сайта");
       } finally {
@@ -349,140 +287,6 @@
       if (!sitePickerRef.current) return;
       if (!sitePickerRef.current.contains(event.target as Node)) {
         setSitePickerOpen(false);
-      }
-    };
-
-    const handleEscape = (event: KeyboardEvent) => {
-      if (event.key === "Escape") {
-        setSitePickerOpen(false);
-      }
-    };
-
-    document.addEventListener("mousedown", handleClickOutside);
-    document.addEventListener("keydown", handleEscape);
-
-    return () => {
-      document.removeEventListener("mousedown", handleClickOutside);
-      document.removeEventListener("keydown", handleEscape);
-    };
-  }, []);
-
-  useEffect(() => {
-    if (!autoRefreshEnabled) return;
-    const intervalId = window.setInterval(() => {
-      fetchOverviewData();
-      fetchSiteData();
-    }, clamp(autoRefreshInterval, 1, 60) * 1000);
-    return () => window.clearInterval(intervalId);
-  }, [autoRefreshEnabled, autoRefreshInterval, fetchOverviewData, fetchSiteData]);
-
-  const handleManualRefresh = useCallback(() => {
-    fetchOverviewData();
-    fetchSiteData();
-  }, [fetchOverviewData, fetchSiteData]);
-
-  const sortedLogs = useMemo(
-    () => [...logs].sort((a, b) => new Date(a.timestamp).getTime() - new Date(b.timestamp).getTime()),
-    [logs],
-  );
-
-  const filters: LogsTableFilters = useMemo(
-    () => ({
-      traffic: trafficFilter,
-      statusRange: httpStatusRange,
-      search: searchTerm,
-      limit,
-    }),
-    [trafficFilter, httpStatusRange, searchTerm, limit],
-  );
-
-  const filteredLogs = useMemo(() => {
-    return sortedLogs.filter((log) => {
-      const trafficAllowed = filters.traffic.size === 0 || filters.traffic.has(log.traffic_light as TrafficLight);
-      if (!trafficAllowed) return false;
-
-      const status = log.http_status;
-      const statusAllowed =
-        status === null || (status >= filters.statusRange.min && status <= filters.statusRange.max);
-      if (!statusAllowed) return false;
-
-      if (filters.search.trim().length > 0) {
-        const value = log.url ?? "";
-        if (!value.toLowerCase().includes(filters.search.toLowerCase())) {
-          return false;
-        }
-      }
-
-      return true;
-    });
-  }, [filters, sortedLogs]);
-
-  const selectedSite = useMemo(
-    () => sites.find((site) => site.url === selectedSiteUrl) ?? null,
-    [sites, selectedSiteUrl],
-  );
-
-  useEffect(() => {
-    setSitePickerOpen(false);
-  }, [selectedSiteUrl]);
-
-  const overviewBuckets = useMemo(() => overview?.buckets ?? [], [overview]);
-  const overviewSummary = overview?.summary ?? summarizeAggregatedBuckets(overviewBuckets);
-  const overviewTraffic = overview?.summary?.traffic_light ?? mergeTrafficLightAggregates(overviewBuckets);
-
-  const overviewLatencySeries = useMemo(
-    () => buildAggregatedTimeseries(overviewBuckets, "latency_avg"),
-    [overviewBuckets],
-  );
-  const overviewPingSeries = useMemo(
-    () => buildAggregatedTimeseries(overviewBuckets, "ping_avg"),
-    [overviewBuckets],
-  );
-  const overviewDnsSeries = useMemo(
-    () => buildAggregatedTimeseries(overviewBuckets, "dns_success_rate"),
-    [overviewBuckets],
-  );
-  const overviewSslSeries = useMemo(
-    () => buildAggregatedTimeseries(overviewBuckets, "ssl_days_left_avg"),
-    [overviewBuckets],
-  );
-  const overviewTrafficSeries = useMemo(
-    () => buildTrafficLightTimeseries(overviewBuckets),
-    [overviewBuckets],
-  );
-
-  const overviewUptime = useMemo(() => {
-    const total = overviewTraffic.green + overviewTraffic.orange + overviewTraffic.red;
-    if (total === 0) return null;
-    return Number(((overviewTraffic.green / total) * 100).toFixed(1));
-  }, [overviewTraffic]);
-
-  const overviewUptimeTrend = useMemo(() => {
-    return overviewBuckets
-      .map((bucket) => {
-        const total =
-          bucket.traffic_light.green + bucket.traffic_light.orange + bucket.traffic_light.red;
-        if (total === 0) return null;
-        return {
-          timestamp: new Date(bucket.timestamp).getTime(),
-          value: Number(((bucket.traffic_light.green / total) * 100).toFixed(1)),
-        };
-      })
-      .filter((value): value is { timestamp: number; value: number } => value !== null);
-  }, [overviewBuckets]);
-
-  const overviewLatencyTrend = useMemo(() => buildTrend(overviewLatencySeries), [overviewLatencySeries]);
-  const overviewPingTrend = useMemo(() => buildTrend(overviewPingSeries), [overviewPingSeries]);
-  const overviewDnsTrend = useMemo(() => buildTrend(overviewDnsSeries), [overviewDnsSeries]);
-  const overviewSslTrend = useMemo(() => buildTrend(overviewSslSeries), [overviewSslSeries]);
-
-=======
-        console.error("Failed to load overview", err);
-        setOverviewError("Не удалось загрузить общую статистику");
-      } finally {
-        if (!signal?.aborted) {
-          setIsOverviewLoading(false);
-        }
 
       }
     },
@@ -663,7 +467,6 @@
   const overviewDnsTrend = useMemo(() => buildTrend(overviewDnsSeries), [overviewDnsSeries]);
   const overviewSslTrend = useMemo(() => buildTrend(overviewSslSeries), [overviewSslSeries]);
 
->>>>>>> 196bc0d6
   const siteBuckets = useMemo(() => siteAggregate?.buckets ?? [], [siteAggregate]);
   const siteSummary = siteAggregate?.summary ?? summarizeAggregatedBuckets(siteBuckets);
   const siteTrafficRaw = siteAggregate?.summary?.traffic_light ?? mergeTrafficLightAggregates(siteBuckets);
@@ -675,8 +478,6 @@
     }
     return siteTrafficRaw;
   }, [siteTrafficFallback, siteTrafficRaw, sortedLogs.length]);
-<<<<<<< HEAD
-=======
 
   const siteLatencySeries = useMemo(
     () => buildAggregatedTimeseries(siteBuckets, "latency_avg"),
@@ -723,42 +524,142 @@
     return getSparklineSeries(slice, "ping_ms");
   }, [selectedLog, sortedLogs]);
 
-  const latestLog = filteredLogs[filteredLogs.length - 1] ?? sortedLogs[sortedLogs.length - 1] ?? null;
-
-  const activeTrafficLight = (latestLog?.traffic_light ?? "green") as TrafficLight;
-  const activeTrafficLabel = TRAFFIC_LABELS[activeTrafficLight];
-
-  const statusBadgeClass = useMemo(() => TRAFFIC_BADGE[activeTrafficLight], [activeTrafficLight]);
-
-  const handleToggleTraffic = useCallback((traffic: TrafficLight) => {
-    setTrafficFilter((prev) => {
-      const next = new Set(prev);
-      if (next.has(traffic)) {
-        next.delete(traffic);
-        if (next.size === 0) {
-          return new Set(TRAFFIC_OPTIONS);
+    const handleEscape = (event: KeyboardEvent) => {
+      if (event.key === "Escape") {
+        setSitePickerOpen(false);
+      }
+    };
+
+    document.addEventListener("mousedown", handleClickOutside);
+    document.addEventListener("keydown", handleEscape);
+
+    return () => {
+      document.removeEventListener("mousedown", handleClickOutside);
+      document.removeEventListener("keydown", handleEscape);
+    };
+  }, []);
+
+  useEffect(() => {
+    if (!autoRefreshEnabled) return;
+    const intervalId = window.setInterval(() => {
+      fetchOverviewData();
+      fetchSiteData();
+    }, clamp(autoRefreshInterval, 1, 60) * 1000);
+    return () => window.clearInterval(intervalId);
+  }, [autoRefreshEnabled, autoRefreshInterval, fetchOverviewData, fetchSiteData]);
+
+
+  const handleManualRefresh = useCallback(() => {
+    fetchOverviewData();
+    fetchSiteData();
+  }, [fetchOverviewData, fetchSiteData]);
+
+  const sortedLogs = useMemo(
+    () => [...logs].sort((a, b) => new Date(a.timestamp).getTime() - new Date(b.timestamp).getTime()),
+    [logs],
+  );
+
+  const filters: LogsTableFilters = useMemo(
+    () => ({
+      traffic: trafficFilter,
+      statusRange: httpStatusRange,
+      search: searchTerm,
+      limit,
+    }),
+    [trafficFilter, httpStatusRange, searchTerm, limit],
+  );
+
+  const filteredLogs = useMemo(() => {
+    return sortedLogs.filter((log) => {
+      const trafficAllowed = filters.traffic.size === 0 || filters.traffic.has(log.traffic_light as TrafficLight);
+      if (!trafficAllowed) return false;
+
+      const status = log.http_status;
+      const statusAllowed =
+        status === null || (status >= filters.statusRange.min && status <= filters.statusRange.max);
+      if (!statusAllowed) return false;
+
+      if (filters.search.trim().length > 0) {
+        const value = log.url ?? "";
+        if (!value.toLowerCase().includes(filters.search.toLowerCase())) {
+          return false;
         }
-      } else {
-        next.add(traffic);
       }
-      return next;
+
+      return true;
     });
-  }, []);
-
-  const handleStatusRangeChange = useCallback((range: { min: number; max: number }) => {
-    setHttpStatusRange({
-      min: clamp(range.min, 100, 599),
-      max: clamp(range.max, 100, 599),
-    });
-  }, []);
-
-  const overviewSiteCount = sites.length;
-  const sslAccent =
-    sslDaysLeftMin === null ? "default" : sslDaysLeftMin <= 0 ? "danger" : sslDaysLeftMin < 7 ? "warning" : "default";
-
-  const rangeLabel = timeRangeConfig.label;
-  const lastUpdatedLabel = lastUpdated ? lastUpdated.toLocaleTimeString() : null;
->>>>>>> 196bc0d6
+  }, [filters, sortedLogs]);
+
+  const selectedSite = useMemo(
+    () => sites.find((site) => site.url === selectedSiteUrl) ?? null,
+    [sites, selectedSiteUrl],
+  );
+
+  useEffect(() => {
+    setSitePickerOpen(false);
+  }, [selectedSiteUrl]);
+
+  const overviewBuckets = useMemo(() => overview?.buckets ?? [], [overview]);
+  const overviewSummary = overview?.summary ?? summarizeAggregatedBuckets(overviewBuckets);
+  const overviewTraffic = overview?.summary?.traffic_light ?? mergeTrafficLightAggregates(overviewBuckets);
+
+  const overviewLatencySeries = useMemo(
+    () => buildAggregatedTimeseries(overviewBuckets, "latency_avg"),
+    [overviewBuckets],
+  );
+  const overviewPingSeries = useMemo(
+    () => buildAggregatedTimeseries(overviewBuckets, "ping_avg"),
+    [overviewBuckets],
+  );
+  const overviewDnsSeries = useMemo(
+    () => buildAggregatedTimeseries(overviewBuckets, "dns_success_rate"),
+    [overviewBuckets],
+  );
+  const overviewSslSeries = useMemo(
+    () => buildAggregatedTimeseries(overviewBuckets, "ssl_days_left_avg"),
+    [overviewBuckets],
+  );
+  const overviewTrafficSeries = useMemo(
+    () => buildTrafficLightTimeseries(overviewBuckets),
+    [overviewBuckets],
+  );
+
+  const overviewUptime = useMemo(() => {
+    const total = overviewTraffic.green + overviewTraffic.orange + overviewTraffic.red;
+    if (total === 0) return null;
+    return Number(((overviewTraffic.green / total) * 100).toFixed(1));
+  }, [overviewTraffic]);
+
+  const overviewUptimeTrend = useMemo(() => {
+    return overviewBuckets
+      .map((bucket) => {
+        const total =
+          bucket.traffic_light.green + bucket.traffic_light.orange + bucket.traffic_light.red;
+        if (total === 0) return null;
+        return {
+          timestamp: new Date(bucket.timestamp).getTime(),
+          value: Number(((bucket.traffic_light.green / total) * 100).toFixed(1)),
+        };
+      })
+      .filter((value): value is { timestamp: number; value: number } => value !== null);
+  }, [overviewBuckets]);
+
+  const overviewLatencyTrend = useMemo(() => buildTrend(overviewLatencySeries), [overviewLatencySeries]);
+  const overviewPingTrend = useMemo(() => buildTrend(overviewPingSeries), [overviewPingSeries]);
+  const overviewDnsTrend = useMemo(() => buildTrend(overviewDnsSeries), [overviewDnsSeries]);
+  const overviewSslTrend = useMemo(() => buildTrend(overviewSslSeries), [overviewSslSeries]);
+
+  const siteBuckets = useMemo(() => siteAggregate?.buckets ?? [], [siteAggregate]);
+  const siteSummary = siteAggregate?.summary ?? summarizeAggregatedBuckets(siteBuckets);
+  const siteTrafficRaw = siteAggregate?.summary?.traffic_light ?? mergeTrafficLightAggregates(siteBuckets);
+  const siteTrafficFallback = useMemo(() => aggregateTrafficLight(sortedLogs), [sortedLogs]);
+  const siteTraffic = useMemo(() => {
+    const total = siteTrafficRaw.green + siteTrafficRaw.orange + siteTrafficRaw.red;
+    if (total === 0 && sortedLogs.length > 0) {
+      return siteTrafficFallback;
+    }
+    return siteTrafficRaw;
+  }, [siteTrafficFallback, siteTrafficRaw, sortedLogs.length]);
 
   const siteLatencySeries = useMemo(
     () => buildAggregatedTimeseries(siteBuckets, "latency_avg"),
@@ -842,10 +743,7 @@
   return (
     <div className="flex h-full flex-1 flex-col overflow-hidden bg-slate-100/60">
       <div className="flex-1 overflow-y-auto">
-<<<<<<< HEAD
-=======
-
->>>>>>> 196bc0d6
+
         <main className="mx-auto flex max-w-[1600px] flex-col gap-12 px-6 pb-16 pt-8">
           <section className="relative overflow-hidden rounded-[32px] border border-slate-200/70 bg-slate-900 text-white shadow-[0_45px_120px_-60px_rgba(15,23,42,0.85)]">
             <div className="pointer-events-none absolute inset-0 bg-[radial-gradient(circle_at_top_left,rgba(56,189,248,0.4),transparent_55%),radial-gradient(circle_at_bottom_right,rgba(129,140,248,0.35),transparent_55%)]" />
@@ -866,7 +764,7 @@
                   <div className="inline-flex items-center gap-2 rounded-2xl border border-white/15 bg-white/10 px-4 py-2 shadow-inner">
                     <span className="text-[13px] uppercase tracking-[0.25em] text-white/60">Сайтов</span>
                     <span className="text-2xl font-semibold text-white">{overviewSiteCount}</span>
-<<<<<<< HEAD
+
                   </div>
                   {overviewError ? (
                     <span className="rounded-xl border border-rose-400/60 bg-rose-500/20 px-3 py-1 text-xs text-rose-100 shadow-sm">
@@ -1003,94 +901,7 @@
                       </div>
                     ) : null}
                   </div>
-=======
-                  </div>
-                  {overviewError ? (
-                    <span className="rounded-xl border border-rose-400/60 bg-rose-500/20 px-3 py-1 text-xs text-rose-100 shadow-sm">
-                      {overviewError}
-                    </span>
-                  ) : null}
-                </div>
-              </div>
-              <div className="mt-8 grid gap-4 xl:grid-cols-6">
-                <div className="grid gap-4 sm:grid-cols-2 xl:col-span-4 xl:grid-cols-4">
-                  <MetricCard
-                    title="Доступность"
-                    value={formatPercent(overviewUptime)}
-                    trend={overviewUptimeTrend}
-                    trendFormatter={(value) => `${value.toFixed(1)}%`}
-                  />
-                  <MetricCard
-                    title="Средняя латентность"
-                    value={formatMs(overviewSummary.latency_avg)}
-                    trend={overviewLatencyTrend}
-                  />
-                  <MetricCard
-                    title="Средний пинг"
-                    value={formatMs(overviewSummary.ping_avg)}
-                    trend={overviewPingTrend}
-                  />
-                  <MetricCard
-                    title="% успешных DNS"
-                    value={formatPercent(overviewSummary.dns_success_rate)}
-                    trend={overviewDnsTrend}
-                    trendFormatter={(value) => `${value.toFixed(1)}%`}
-                  />
-                  <MetricCard
-                    title="Средний срок SSL"
-                    value={formatDays(overviewSummary.ssl_days_left_avg)}
-                    trend={overviewSslTrend}
-                    trendFormatter={(value) => `${value.toFixed(1)} дн.`}
-                  />
-                </div>
-                <div className="xl:col-span-2">
-                  <TrafficLightPie data={overviewTraffic} title="Светофор (все сайты)" />
-                </div>
-              </div>
-            </div>
-          </section>
-
-          <div className="sticky top-20 z-40">
-            <div className="rounded-[28px] border border-slate-200 bg-white/95 px-6 py-5 shadow-[0_24px_60px_-40px_rgba(15,23,42,0.5)] backdrop-blur">
-              <div className="flex flex-col gap-4 xl:flex-row xl:items-center xl:justify-between">
-                <div className="flex-1 overflow-x-auto">
-                  <nav className="flex w-max gap-3 pr-4">
-                    {sites.length > 0 ? (
-                      sites.map((site) => {
-                        const isActive = site.url === selectedSiteUrl;
-                        return (
-                          <button
-                            key={site.url}
-                            type="button"
-                            aria-pressed={isActive}
-                            onClick={() => setSelectedSiteUrl(site.url)}
-                            className={clsx(
-                              "group relative flex min-w-[200px] items-center gap-3 rounded-2xl border px-4 py-3 text-left transition-all focus-visible:outline-none focus-visible:ring-2 focus-visible:ring-sky-200",
-                              isActive
-                                ? "border-slate-900 bg-gradient-to-r from-slate-900 via-slate-800 to-slate-900 text-white shadow-lg"
-                                : "border-slate-200 bg-white/80 text-slate-600 hover:border-slate-300 hover:bg-white",
-                            )}
-                          >
-                            <span
-                              className={clsx(
-                                "flex h-9 w-9 items-center justify-center rounded-2xl text-sm font-semibold",
-                                isActive ? "bg-white/15 text-white" : "bg-slate-900/5 text-slate-700",
-                              )}
-                            >
-                              {getInitials(site)}
-                            </span>
-                            <div className="flex flex-col">
-                              <span className="text-sm font-semibold leading-5 text-current">{getHostname(site)}</span>
-                              <span className={clsx("text-xs", isActive ? "text-white/70" : "text-slate-400")}>{site.url}</span>
-                            </div>
-                          </button>
-                        );
-                      })
-                    ) : (
-                      <span className="text-sm text-slate-400">Нет доступных сайтов</span>
-                    )}
-                  </nav>
->>>>>>> 196bc0d6
+
                 </div>
                 <div className="flex flex-col gap-3 text-sm text-slate-600">
                   <div className="flex flex-wrap items-center justify-end gap-3">
@@ -1138,10 +949,7 @@
                       </button>
                       <div className="flex items-center gap-1 text-xs text-slate-400">
                         <span>каждые</span>
-<<<<<<< HEAD
-=======
-
->>>>>>> 196bc0d6
+
                         <input
                           type="number"
                           min={1}
@@ -1149,10 +957,7 @@
                           step={1}
                           value={autoRefreshInterval}
                           onChange={(event) => setAutoRefreshInterval(clamp(Number(event.target.value) || 1, 1, 60))}
-<<<<<<< HEAD
-=======
-
->>>>>>> 196bc0d6
+
                           className="h-7 w-16 rounded-full border border-slate-200 bg-white px-2 text-right text-sm text-slate-600 focus-visible:outline-none focus-visible:ring-2 focus-visible:ring-sky-200"
                           aria-label="Интервал автообновления, секунд"
                         />
@@ -1171,19 +976,13 @@
                   <div className="flex flex-wrap justify-end gap-x-4 gap-y-1 text-xs text-slate-400">
                     {lastUpdatedLabel ? <span>Обновлено {lastUpdatedLabel}</span> : null}
                     {isSiteLoading || isOverviewLoading ? <span>Обновляем данные…</span> : null}
-<<<<<<< HEAD
-=======
-
->>>>>>> 196bc0d6
+
                   </div>
                 </div>
               </div>
             </div>
           </div>
-<<<<<<< HEAD
-
-=======
->>>>>>> 196bc0d6
+
           <section className="space-y-5">
             <header className="flex flex-wrap items-center justify-between gap-3">
               <div>
@@ -1194,10 +993,7 @@
                 Отображение агрегированных значений по всему парку сайтов.
               </p>
             </header>
-<<<<<<< HEAD
-=======
-
->>>>>>> 196bc0d6
+
             <div className="grid gap-4 xl:grid-cols-2">
               <LatencyChart
                 data={overviewLatencySeries}
@@ -1217,10 +1013,7 @@
             <div className="flex flex-wrap items-start justify-between gap-4">
               <div className="space-y-1">
                 <span className="text-xs font-semibold uppercase tracking-[0.25em] text-slate-400">Выбранный сайт</span>
-<<<<<<< HEAD
-=======
-
->>>>>>> 196bc0d6
+
                 <h2 className="text-xl font-semibold text-slate-900">
                   {selectedSite ? getHostname(selectedSite) : "Выберите ресурс"}
                 </h2>
@@ -1229,10 +1022,7 @@
                 </p>
               </div>
               {selectedSite ? (
-<<<<<<< HEAD
-=======
-
->>>>>>> 196bc0d6
+
                 <div className="flex flex-col items-end gap-2 text-right">
                   <span className={clsx("inline-flex items-center gap-2 rounded-full border px-3 py-1 text-xs font-medium", statusBadgeClass)}>
                     <span className="h-2.5 w-2.5 rounded-full bg-current" />
@@ -1244,10 +1034,7 @@
             </div>
             {error ? (
               <div className="rounded-2xl border border-rose-200/80 bg-rose-50/80 px-4 py-3 text-sm text-rose-700 shadow-sm">{error}</div>
-<<<<<<< HEAD
-=======
-
->>>>>>> 196bc0d6
+
             ) : null}
             <div className="grid gap-4 xl:grid-cols-5">
               <div className="grid gap-4 sm:grid-cols-2 xl:col-span-4 xl:grid-cols-4">
@@ -1261,13 +1048,9 @@
                   value={formatMs(sitePingAvg)}
                   trend={sitePingTrend}
                 />
-<<<<<<< HEAD
+
                 <MetricCard title="Доступность" value={uptime === null ? "—" : `${uptime}%`} />
-=======
-
-                <MetricCard title="Доступность" value={uptime === null ? "—" : `${uptime}%`} />
-
->>>>>>> 196bc0d6
+
                 <MetricCard
                   title="% успешных DNS"
                   value={formatPercent(siteDnsSuccess)}
@@ -1282,13 +1065,9 @@
                   accent={sslAccent}
                 />
               </div>
-<<<<<<< HEAD
+
               <MetricCard title="Проверок" value={siteChecks} description="Количество записей в выборке" compact />
-=======
-
-              <MetricCard title="Проверок" value={siteChecks} description="Количество записей в выборке" compact />
-
->>>>>>> 196bc0d6
+
             </div>
             <IncidentBanner incidentCount={incidentsCount} windowSize={filteredLogs.length || siteChecks} />
             <div className="grid gap-4 xl:grid-cols-2">
@@ -1332,13 +1111,9 @@
               onLimitChange={setLimit}
             />
           </section>
-<<<<<<< HEAD
+
         </main>
-=======
-
-        </main>
-
->>>>>>> 196bc0d6
+
       </div>
       <LogDetailsDrawer
         log={selectedLog}
