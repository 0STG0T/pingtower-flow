--- conflicted
+++ resolved
@@ -1,9 +1,8 @@
 import { useCallback, useEffect, useMemo, useState } from "react";
 import axios, { CanceledError } from "axios";
-<<<<<<< HEAD
+
 import clsx from "clsx";
-=======
->>>>>>> eec8a70e
+
 import {
   aggregateTrafficLight,
   buildAggregatedTimeseries,
@@ -28,18 +27,12 @@
 import { TimeseriesChart } from "@/components/dashboard/TimeseriesChart";
 import { TrafficLightTimeline } from "@/components/dashboard/TrafficLightTimeline";
 import {
-<<<<<<< HEAD
-=======
-
->>>>>>> eec8a70e
+
   LogsTable,
   type LogsTableFilters,
 } from "@/components/dashboard/LogsTable";
 import { LogDetailsDrawer } from "@/components/dashboard/LogDetailsDrawer";
-<<<<<<< HEAD
-=======
-
->>>>>>> eec8a70e
+
 import { IncidentBanner } from "@/components/dashboard/IncidentBanner";
 import { RefreshCw } from "lucide-react";
 
@@ -50,10 +43,7 @@
   { value: "1m", label: "1 мин", durationMs: 60_000, groupBy: "1m" },
   { value: "10m", label: "10 мин", durationMs: 600_000, groupBy: "10m" },
   { value: "60m", label: "1 час", durationMs: 3_600_000, groupBy: "60m" },
-<<<<<<< HEAD
-=======
-
->>>>>>> eec8a70e
+
   { value: "1d", label: "1 день", durationMs: 86_400_000, groupBy: "1d" },
   { value: "1w", label: "1 неделя", durationMs: 604_800_000, groupBy: "1w" },
 ] as const;
@@ -61,7 +51,7 @@
 const DEFAULT_LIMIT = 500;
 const TRAFFIC_OPTIONS: TrafficLight[] = ["green", "orange", "red"];
 
-<<<<<<< HEAD
+
 const TRAFFIC_LABELS: Record<TrafficLight, string> = {
   green: "Стабильно",
   orange: "Предупреждения",
@@ -74,8 +64,7 @@
   red: "border-rose-200 bg-rose-50 text-rose-600",
 };
 
-=======
->>>>>>> eec8a70e
+
 const clamp = (value: number, min: number, max: number) => Math.min(Math.max(value, min), max);
 
 const isAggregatedBucket = (value: unknown): value is AggregatedBucket => {
@@ -93,18 +82,11 @@
   return series.slice(-limit).map((point) => ({ timestamp: point.timestamp, value: point.value }));
 };
 
-<<<<<<< HEAD
-=======
-
->>>>>>> eec8a70e
 
 type Site = {
   name: string;
   url: string;
-<<<<<<< HEAD
-=======
-
->>>>>>> eec8a70e
+
 };
 
 const getInitials = (site: Site) => {
@@ -135,10 +117,7 @@
   } catch {
     return site.url;
   }
-<<<<<<< HEAD
-=======
-
->>>>>>> eec8a70e
+
 };
 
 const formatMs = (value: number | null) => (value === null ? "—" : `${Math.round(value)} мс`);
@@ -151,10 +130,7 @@
 export default function DashboardPage() {
   const [sites, setSites] = useState<Site[]>([]);
   const [selectedSiteUrl, setSelectedSiteUrl] = useState<string>("");
-<<<<<<< HEAD
-=======
-
->>>>>>> eec8a70e
+
   const [timeRange, setTimeRange] = useState<(typeof TIME_RANGES)[number]["value"]>("1m");
   const [logs, setLogs] = useState<LogRecord[]>([]);
   const [overview, setOverview] = useState<AggregatedDashboardResponse | null>(null);
@@ -162,10 +138,7 @@
   const [isOverviewLoading, setIsOverviewLoading] = useState(false);
   const [isSiteLoading, setIsSiteLoading] = useState(false);
   const [overviewError, setOverviewError] = useState<string | null>(null);
-<<<<<<< HEAD
-=======
-
->>>>>>> eec8a70e
+
   const [error, setError] = useState<string | null>(null);
   const [lastUpdated, setLastUpdated] = useState<Date | null>(null);
   const [autoRefreshEnabled, setAutoRefreshEnabled] = useState(true);
@@ -189,13 +162,9 @@
         if (!isMounted) return;
         setSites(response.data);
         if (response.data.length > 0) {
-<<<<<<< HEAD
+
           setSelectedSiteUrl((current) => current || response.data[0].url);
-=======
-
-          setSelectedSiteUrl((current) => current || response.data[0].url);
-
->>>>>>> eec8a70e
+
         }
       } catch (err) {
         console.error("Failed to load sites", err);
@@ -236,10 +205,7 @@
         if (!signal?.aborted) {
           setIsOverviewLoading(false);
         }
-<<<<<<< HEAD
-=======
-
->>>>>>> eec8a70e
+
       }
     },
     [timeRangeConfig.durationMs, timeRangeConfig.groupBy],
@@ -255,7 +221,7 @@
 
       setIsSiteLoading(true);
       const since = new Date(Date.now() - timeRangeConfig.durationMs).toISOString();
-<<<<<<< HEAD
+
 
       try {
         const [aggregateResponse, logsResponse] = await Promise.all([
@@ -279,32 +245,6 @@
 
         if (signal?.aborted) return;
 
-=======
-
-
-      try {
-        const [aggregateResponse, logsResponse] = await Promise.all([
-          axios.get<AggregatedDashboardResponse>(`${API_URL}/logs/aggregated`, {
-            params: {
-              since,
-              group_by: timeRangeConfig.groupBy,
-              url: selectedSiteUrl,
-            },
-            signal,
-          }),
-          axios.get<LogRecord[]>(`${API_URL}/logs`, {
-            params: {
-              url: selectedSiteUrl,
-              limit,
-              since,
-            },
-            signal,
-          }),
-        ]);
-
-        if (signal?.aborted) return;
-
->>>>>>> eec8a70e
         setSiteAggregate(aggregateResponse.data);
         const payload = Array.isArray(logsResponse.data) ? logsResponse.data : [];
         setLogs(payload);
@@ -336,7 +276,6 @@
     fetchSiteData(controller.signal);
     return () => controller.abort();
   }, [fetchSiteData]);
-<<<<<<< HEAD
 
   useEffect(() => {
     if (!autoRefreshEnabled) return;
@@ -347,18 +286,7 @@
     return () => window.clearInterval(intervalId);
   }, [autoRefreshEnabled, autoRefreshInterval, fetchOverviewData, fetchSiteData]);
 
-=======
-
-  useEffect(() => {
-    if (!autoRefreshEnabled) return;
-    const intervalId = window.setInterval(() => {
-      fetchOverviewData();
-      fetchSiteData();
-    }, clamp(autoRefreshInterval, 1, 60) * 1000);
-    return () => window.clearInterval(intervalId);
-  }, [autoRefreshEnabled, autoRefreshInterval, fetchOverviewData, fetchSiteData]);
-
->>>>>>> eec8a70e
+
   const handleManualRefresh = useCallback(() => {
     fetchOverviewData();
     fetchSiteData();
@@ -384,10 +312,12 @@
       const trafficAllowed = filters.traffic.size === 0 || filters.traffic.has(log.traffic_light as TrafficLight);
       if (!trafficAllowed) return false;
 
+
       const status = log.http_status;
       const statusAllowed =
         status === null || (status >= filters.statusRange.min && status <= filters.statusRange.max);
       if (!statusAllowed) return false;
+
 
       if (filters.search.trim().length > 0) {
         const value = log.url ?? "";
@@ -513,25 +443,12 @@
   }, [selectedLog, sortedLogs]);
 
   const latestLog = filteredLogs[filteredLogs.length - 1] ?? sortedLogs[sortedLogs.length - 1] ?? null;
-<<<<<<< HEAD
+
   const activeTrafficLight = (latestLog?.traffic_light ?? "green") as TrafficLight;
   const activeTrafficLabel = TRAFFIC_LABELS[activeTrafficLight];
 
   const statusBadgeClass = useMemo(() => TRAFFIC_BADGE[activeTrafficLight], [activeTrafficLight]);
-=======
-  const activeTrafficLight = latestLog?.traffic_light ?? "green";
-
-  const statusBadgeClass = useMemo(() => {
-    switch (activeTrafficLight) {
-      case "red":
-        return "bg-rose-100 text-rose-700 border border-rose-200";
-      case "orange":
-        return "bg-amber-100 text-amber-700 border border-amber-200";
-      default:
-        return "bg-emerald-100 text-emerald-700 border border-emerald-200";
-    }
-  }, [activeTrafficLight]);
->>>>>>> eec8a70e
+
   const handleToggleTraffic = useCallback((traffic: TrafficLight) => {
     setTrafficFilter((prev) => {
       const next = new Set(prev);
@@ -557,17 +474,15 @@
   const overviewSiteCount = sites.length;
   const sslAccent =
     sslDaysLeftMin === null ? "default" : sslDaysLeftMin <= 0 ? "danger" : sslDaysLeftMin < 7 ? "warning" : "default";
-<<<<<<< HEAD
 
   const rangeLabel = timeRangeConfig.label;
   const lastUpdatedLabel = lastUpdated ? lastUpdated.toLocaleTimeString() : null;
-=======
->>>>>>> eec8a70e
+
 
   return (
     <div className="flex h-full flex-1 flex-col overflow-hidden bg-slate-100/60">
       <div className="flex-1 overflow-y-auto">
-<<<<<<< HEAD
+
         <main className="mx-auto flex max-w-[1600px] flex-col gap-12 px-6 pb-16 pt-8">
           <section className="relative overflow-hidden rounded-[32px] border border-slate-200/70 bg-slate-900 text-white shadow-[0_45px_120px_-60px_rgba(15,23,42,0.85)]">
             <div className="pointer-events-none absolute inset-0 bg-[radial-gradient(circle_at_top_left,rgba(56,189,248,0.4),transparent_55%),radial-gradient(circle_at_bottom_right,rgba(129,140,248,0.35),transparent_55%)]" />
@@ -721,132 +636,7 @@
                       </button>
                       <div className="flex items-center gap-1 text-xs text-slate-400">
                         <span>каждые</span>
-=======
-        <div className="mx-auto flex max-w-[1600px] flex-col gap-12 px-6 pb-16 pt-6">
-          <div className="sticky top-16 z-40 -mx-6">
-            <div className="rounded-3xl border border-slate-200/80 bg-white/95 px-6 py-6 shadow-[0_20px_60px_-32px_rgba(15,23,42,0.45)] backdrop-blur">
-              <div className="space-y-6">
-                <div className="flex flex-wrap items-start justify-between gap-4">
-                  <div className="space-y-2">
-                    <div className="flex items-center gap-2 text-xs font-semibold uppercase tracking-[0.2em] text-slate-400">
-                      <span>Дашборд</span>
-                      <span className="h-1 w-1 rounded-full bg-slate-300" />
-                      <span>Общая статистика</span>
-                    </div>
-                    <h1 className="text-2xl font-semibold text-slate-900">Мониторинг доступности</h1>
-                    <p className="text-sm text-slate-500">Все сайты за выбранный период.</p>
-                  </div>
-                  <div className="flex flex-col items-end gap-2">
-                    <span className="inline-flex items-center gap-2 rounded-full border border-slate-200 bg-white/90 px-3 py-1 text-xs font-semibold uppercase tracking-wide text-slate-500">
-                      <span className="h-2 w-2 rounded-full bg-slate-400" />
-                      {`Сайтов: ${overviewSiteCount}`}
-                    </span>
-                    {overviewError ? <span className="text-sm text-rose-600">{overviewError}</span> : null}
-                  </div>
-                </div>
-                <div className="grid gap-4 xl:grid-cols-7">
-                  <div className="grid gap-4 sm:grid-cols-2 xl:col-span-5 xl:grid-cols-5">
-                    <MetricCard
-                      title="Доступность"
-                      value={formatPercent(overviewUptime)}
-                      trend={overviewUptimeTrend}
-                      trendFormatter={(value) => `${value.toFixed(1)}%`}
-                    />
-                    <MetricCard
-                      title="Средняя латентность"
-                      value={formatMs(overviewSummary.latency_avg)}
-                      trend={overviewLatencyTrend}
-                    />
-                    <MetricCard
-                      title="Средний пинг"
-                      value={formatMs(overviewSummary.ping_avg)}
-                      trend={overviewPingTrend}
-                    />
-                    <MetricCard
-                      title="% успешных DNS"
-                      value={formatPercent(overviewSummary.dns_success_rate)}
-                      trend={overviewDnsTrend}
-                      trendFormatter={(value) => `${value.toFixed(1)}%`}
-                    />
-                    <MetricCard
-                      title="Средний срок SSL"
-                      value={formatDays(overviewSummary.ssl_days_left_avg)}
-                      trend={overviewSslTrend}
-                      trendFormatter={(value) => `${value.toFixed(1)} дн.`}
-                    />
-                  </div>
-                  <div className="xl:col-span-2">
-                    <TrafficLightPie data={overviewTraffic} title="Светофор (все сайты)" />
-                  </div>
-                </div>
-                <div className="flex flex-col gap-4 lg:flex-row lg:items-end lg:justify-between">
-                  <div className="flex-1 overflow-x-auto">
-                    <div className="flex w-max gap-2">
-                      {sites.length > 0 ? (
-                        sites.map((site) => {
-                          const isActive = site.url === selectedSiteUrl;
-                          return (
-                            <button
-                              key={site.url}
-                              type="button"
-                              aria-pressed={isActive}
-                              onClick={() => setSelectedSiteUrl(site.url)}
-                              className={`group flex min-w-[200px] items-center gap-3 rounded-2xl border px-4 py-3 text-left shadow-sm transition-all focus-visible:outline-none focus-visible:ring-2 focus-visible:ring-slate-400 ${
-                                isActive
-                                  ? "border-slate-900 bg-slate-900 text-white shadow-lg"
-                                  : "border-slate-200 bg-white/70 text-slate-600 hover:border-slate-300 hover:bg-white"
-                              }`}
-                            >
-                              <span
-                                className={`flex h-8 w-8 items-center justify-center rounded-full text-sm font-semibold ${
-                                  isActive ? "bg-white/20 text-white" : "bg-slate-900/10 text-slate-700"
-                                }`}
-                              >
-                                {getInitials(site)}
-                              </span>
-                              <div className="flex flex-col">
-                                <span className="text-sm font-semibold leading-5">{getHostname(site)}</span>
-                                <span className={`text-xs ${isActive ? "text-white/80" : "text-slate-400"}`}>{site.url}</span>
-                              </div>
-                            </button>
-                          );
-                        })
-                      ) : (
-                        <span className="text-sm text-slate-400">Нет доступных сайтов</span>
-                      )}
-                    </div>
-                  </div>
-                  <div className="flex flex-col gap-3 text-sm text-slate-600">
-                    <div className="flex flex-wrap items-center justify-end gap-2">
-                      <div className="flex items-center gap-1 rounded-full bg-slate-100 p-1">
-                        {TIME_RANGES.map((option) => {
-                          const isActive = option.value === timeRange;
-                          return (
-                            <button
-                              key={option.value}
-                              type="button"
-                              onClick={() => setTimeRange(option.value)}
-                              className={`rounded-full px-3 py-1.5 text-sm font-medium transition ${
-                                isActive ? "bg-white text-slate-900 shadow" : "text-slate-500 hover:text-slate-700"
-                              }`}
-                            >
-                              {option.label}
-                            </button>
-                          );
-                        })}
-                      </div>
-                      <label className="flex items-center gap-2 rounded-full border border-slate-200 bg-white px-3 py-1.5 text-sm shadow-sm">
-                        <input
-                          type="checkbox"
-                          className="h-4 w-4 accent-slate-900"
-                          checked={autoRefreshEnabled}
-                          onChange={(event) => setAutoRefreshEnabled(event.target.checked)}
-                        />
-                        Авто
-                      </label>
-                      <div className="flex items-center gap-2 rounded-full border border-slate-200 bg-white px-3 py-1.5 text-sm shadow-sm">
-                        <span>интервал</span>
->>>>>>> eec8a70e
+
                         <input
                           type="number"
                           min={1}
@@ -854,7 +644,7 @@
                           step={1}
                           value={autoRefreshInterval}
                           onChange={(event) => setAutoRefreshInterval(clamp(Number(event.target.value) || 1, 1, 60))}
-<<<<<<< HEAD
+
                           className="h-7 w-16 rounded-full border border-slate-200 bg-white px-2 text-right text-sm text-slate-600 focus-visible:outline-none focus-visible:ring-2 focus-visible:ring-sky-200"
                           aria-label="Интервал автообновления, секунд"
                         />
@@ -873,33 +663,12 @@
                   <div className="flex flex-wrap justify-end gap-x-4 gap-y-1 text-xs text-slate-400">
                     {lastUpdatedLabel ? <span>Обновлено {lastUpdatedLabel}</span> : null}
                     {isSiteLoading || isOverviewLoading ? <span>Обновляем данные…</span> : null}
-=======
-                          className="h-7 w-16 rounded-full border border-slate-200 bg-white px-2 text-right text-sm focus-visible:outline-none focus-visible:ring-2 focus-visible:ring-slate-400"
-                          aria-label="Интервал автообновления, секунд"
-                        />
-                        <span>сек</span>
-                      </div>
-                      <button
-                        type="button"
-                        onClick={handleManualRefresh}
-                        className="inline-flex items-center gap-2 rounded-full bg-slate-900 px-4 py-2 text-sm font-semibold text-white shadow hover:bg-slate-800 focus-visible:outline-none focus-visible:ring-2 focus-visible:ring-slate-400"
-                      >
-                        <RefreshCw className={`h-4 w-4 ${isSiteLoading || isOverviewLoading ? "animate-spin" : ""}`} />
-                        Обновить
-                      </button>
-                    </div>
-                    <div className="flex flex-wrap justify-end gap-x-4 gap-y-1 text-xs text-slate-400">
-                      {lastUpdated ? <span>Обновлено {lastUpdated.toLocaleTimeString()}</span> : null}
-                      {isSiteLoading || isOverviewLoading ? <span>Обновляем данные…</span> : null}
-                    </div>
->>>>>>> eec8a70e
+
                   </div>
                 </div>
               </div>
             </div>
           </div>
-<<<<<<< HEAD
-
           <section className="space-y-5">
             <header className="flex flex-wrap items-center justify-between gap-3">
               <div>
@@ -910,9 +679,7 @@
                 Отображение агрегированных значений по всему парку сайтов.
               </p>
             </header>
-=======
-          <section className="space-y-6">
->>>>>>> eec8a70e
+
             <div className="grid gap-4 xl:grid-cols-2">
               <LatencyChart
                 data={overviewLatencySeries}
@@ -927,18 +694,12 @@
             </div>
             <TrafficLightTimeline data={overviewTrafficSeries} title="Распределение статусов (все сайты)" />
           </section>
-<<<<<<< HEAD
 
           <section className="space-y-8 rounded-[28px] border border-slate-200 bg-white/90 px-6 py-7 shadow-sm backdrop-blur">
             <div className="flex flex-wrap items-start justify-between gap-4">
               <div className="space-y-1">
                 <span className="text-xs font-semibold uppercase tracking-[0.25em] text-slate-400">Выбранный сайт</span>
-=======
-          <section className="space-y-6">
-            <div className="flex flex-wrap items-start justify-between gap-4">
-              <div className="space-y-1">
-                <span className="text-xs font-semibold uppercase tracking-[0.2em] text-slate-400">Выбранный сайт</span>
->>>>>>> eec8a70e
+
                 <h2 className="text-xl font-semibold text-slate-900">
                   {selectedSite ? getHostname(selectedSite) : "Выберите ресурс"}
                 </h2>
@@ -947,7 +708,7 @@
                 </p>
               </div>
               {selectedSite ? (
-<<<<<<< HEAD
+
                 <div className="flex flex-col items-end gap-2 text-right">
                   <span className={clsx("inline-flex items-center gap-2 rounded-full border px-3 py-1 text-xs font-medium", statusBadgeClass)}>
                     <span className="h-2.5 w-2.5 rounded-full bg-current" />
@@ -959,19 +720,7 @@
             </div>
             {error ? (
               <div className="rounded-2xl border border-rose-200/80 bg-rose-50/80 px-4 py-3 text-sm text-rose-700 shadow-sm">{error}</div>
-=======
-                <span className={`inline-flex items-center gap-2 rounded-full px-3 py-1 text-xs font-medium capitalize ${statusBadgeClass}`}>
-
-                  <span className="h-2 w-2 rounded-full bg-current" />
-                  {activeTrafficLight}
-                </span>
-              ) : null}
-            </div>
-            {error ? (
-
-              <div className="rounded-2xl border border-rose-200/80 bg-rose-50/80 px-4 py-3 text-sm text-rose-700 shadow-sm">{error}</div>
-
->>>>>>> eec8a70e
+
             ) : null}
             <div className="grid gap-4 xl:grid-cols-5">
               <div className="grid gap-4 sm:grid-cols-2 xl:col-span-4 xl:grid-cols-4">
@@ -985,13 +734,9 @@
                   value={formatMs(sitePingAvg)}
                   trend={sitePingTrend}
                 />
-<<<<<<< HEAD
+
                 <MetricCard title="Доступность" value={uptime === null ? "—" : `${uptime}%`} />
-=======
-
-                <MetricCard title="Доступность" value={uptime === null ? "—" : `${uptime}%`} />
-
->>>>>>> eec8a70e
+
                 <MetricCard
                   title="% успешных DNS"
                   value={formatPercent(siteDnsSuccess)}
@@ -1006,13 +751,9 @@
                   accent={sslAccent}
                 />
               </div>
-<<<<<<< HEAD
+
               <MetricCard title="Проверок" value={siteChecks} description="Количество записей в выборке" compact />
-=======
-
-              <MetricCard title="Проверок" value={siteChecks} description="Количество записей в выборке" compact />
-
->>>>>>> eec8a70e
+
             </div>
             <IncidentBanner incidentCount={incidentsCount} windowSize={filteredLogs.length || siteChecks} />
             <div className="grid gap-4 xl:grid-cols-2">
@@ -1056,11 +797,9 @@
               onLimitChange={setLimit}
             />
           </section>
-<<<<<<< HEAD
+
         </main>
-=======
-        </div>
->>>>>>> eec8a70e
+
       </div>
       <LogDetailsDrawer
         log={selectedLog}
