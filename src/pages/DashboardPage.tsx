<<<<<<< HEAD
import { useCallback, useEffect, useMemo, useRef, useState } from "react";
import axios, { CanceledError } from "axios";
import clsx from "clsx";
import {
  aggregateTrafficLight,
  buildAggregatedTimeseries,
  buildTrafficLightTimeseries,
  calcDnsSuccessRate,
  calcUptime,
  countIncidents,
  getSparklineSeries,
  mergeTrafficLightAggregates,
  minSslDays,
  summarizeAggregatedBuckets,
  type AggregatedBucket,
  type AggregatedDashboardResponse,
  type ChartPoint,
  type LogRecord,
  type TrafficLight,
} from "@/utils/stats";
import { MetricCard } from "@/components/dashboard/MetricCard";
import { TrafficLightPie } from "@/components/dashboard/TrafficLightPie";
import { LatencyChart } from "@/components/dashboard/LatencyChart";
import { PingChart } from "@/components/dashboard/PingChart";
import { TimeseriesChart } from "@/components/dashboard/TimeseriesChart";
import { TrafficLightTimeline } from "@/components/dashboard/TrafficLightTimeline";
import {
=======

import { useCallback, useEffect, useMemo, useRef, useState } from "react";
import axios, { CanceledError } from "axios";
import clsx from "clsx";
import {
  aggregateTrafficLight,
  buildAggregatedTimeseries,
  buildTrafficLightTimeseries,
  calcDnsSuccessRate,
  calcUptime,
  countIncidents,
  getSparklineSeries,
  mergeTrafficLightAggregates,
  minSslDays,
  summarizeAggregatedBuckets,
  type AggregatedBucket,
  type AggregatedDashboardResponse,
  type ChartPoint,
  type LogRecord,
  type TrafficLight,
} from "@/utils/stats";
import { MetricCard } from "@/components/dashboard/MetricCard";
import { TrafficLightPie } from "@/components/dashboard/TrafficLightPie";
import { LatencyChart } from "@/components/dashboard/LatencyChart";
import { PingChart } from "@/components/dashboard/PingChart";
import { TimeseriesChart } from "@/components/dashboard/TimeseriesChart";
import { TrafficLightTimeline } from "@/components/dashboard/TrafficLightTimeline";
import {

>>>>>>> 408f254e
  LogsTable,
  type LogsTableFilters,
} from "@/components/dashboard/LogsTable";
import { LogDetailsDrawer } from "@/components/dashboard/LogDetailsDrawer";
<<<<<<< HEAD
import { IncidentBanner } from "@/components/dashboard/IncidentBanner";
import { Check, ChevronDown, RefreshCw } from "lucide-react";

=======

import { IncidentBanner } from "@/components/dashboard/IncidentBanner";
import { Check, ChevronDown, RefreshCw } from "lucide-react";


>>>>>>> 408f254e
const API_URL = "http://localhost:8000";

const TIME_RANGES = [
  { value: "1s", label: "1 сек", durationMs: 1_000, groupBy: "1s" },
  { value: "1m", label: "1 мин", durationMs: 60_000, groupBy: "1m" },
  { value: "10m", label: "10 мин", durationMs: 600_000, groupBy: "10m" },
  { value: "60m", label: "1 час", durationMs: 3_600_000, groupBy: "60m" },
<<<<<<< HEAD
=======

>>>>>>> 408f254e
  { value: "1d", label: "1 день", durationMs: 86_400_000, groupBy: "1d" },
  { value: "1w", label: "1 неделя", durationMs: 604_800_000, groupBy: "1w" },
] as const;

const DEFAULT_LIMIT = 500;
const TRAFFIC_OPTIONS: TrafficLight[] = ["green", "orange", "red"];

<<<<<<< HEAD
=======

>>>>>>> 408f254e
const TRAFFIC_LABELS: Record<TrafficLight, string> = {
  green: "Стабильно",
  orange: "Предупреждения",
  red: "Инциденты",
};

const TRAFFIC_BADGE: Record<TrafficLight, string> = {
  green: "border-emerald-200 bg-emerald-50 text-emerald-600",
  orange: "border-amber-200 bg-amber-50 text-amber-600",
  red: "border-rose-200 bg-rose-50 text-rose-600",
};

<<<<<<< HEAD
=======

>>>>>>> 408f254e
const clamp = (value: number, min: number, max: number) => Math.min(Math.max(value, min), max);

const isAggregatedBucket = (value: unknown): value is AggregatedBucket => {
  return !!value && typeof value === "object" && "count" in value && "traffic_light" in value;
};

const aggregatedTooltip = (label: string, unit = "", digits = 0) => (meta: unknown, value: number) => {
  const bucket = isAggregatedBucket(meta) ? meta : null;
  const formatted = `${value.toFixed(digits)}${unit ? ` ${unit}` : ""}`;
  const checks = bucket ? `\nПроверок: ${bucket.count}` : "";
  return `${label}: ${formatted}${checks}`;
};

const buildTrend = (series: ChartPoint[], limit = 120) => {
  return series.slice(-limit).map((point) => ({ timestamp: point.timestamp, value: point.value }));
};


type Site = {
  name: string;
  url: string;
<<<<<<< HEAD
=======

>>>>>>> 408f254e
};

const getInitials = (site: Site) => {
  if (site.name) {
    return site.name
      .split(" ")
      .filter(Boolean)
      .map((part) => part[0]?.toUpperCase())
      .slice(0, 2)
      .join("") || "?";
  }
  try {
    const { hostname } = new URL(site.url);
    return hostname
      .split(".")
      .filter(Boolean)
      .map((part) => part[0]?.toUpperCase())
      .slice(0, 2)
      .join("") || "?";
  } catch {
    return "?";
  }
};

const getHostname = (site: Site) => {
  try {
    return new URL(site.url).hostname;
  } catch {
    return site.url;
  }
<<<<<<< HEAD
=======

>>>>>>> 408f254e
};

const formatMs = (value: number | null) => (value === null ? "—" : `${Math.round(value)} мс`);
const formatPercent = (value: number | null, digits = 1) =>
  value === null ? "—" : `${value.toFixed(digits)}%`;
const formatDays = (value: number | null, digits = 1) =>
  value === null ? "—" : `${value.toFixed(digits)} дн.`;


export default function DashboardPage() {
  const [sites, setSites] = useState<Site[]>([]);
  const [selectedSiteUrl, setSelectedSiteUrl] = useState<string>("");
<<<<<<< HEAD
=======

>>>>>>> 408f254e
  const [timeRange, setTimeRange] = useState<(typeof TIME_RANGES)[number]["value"]>("1m");
  const [logs, setLogs] = useState<LogRecord[]>([]);
  const [overview, setOverview] = useState<AggregatedDashboardResponse | null>(null);
  const [siteAggregate, setSiteAggregate] = useState<AggregatedDashboardResponse | null>(null);
  const [isOverviewLoading, setIsOverviewLoading] = useState(false);
  const [isSiteLoading, setIsSiteLoading] = useState(false);
  const [overviewError, setOverviewError] = useState<string | null>(null);
<<<<<<< HEAD
=======

>>>>>>> 408f254e
  const [error, setError] = useState<string | null>(null);
  const [lastUpdated, setLastUpdated] = useState<Date | null>(null);
  const [autoRefreshEnabled, setAutoRefreshEnabled] = useState(true);
  const [autoRefreshInterval, setAutoRefreshInterval] = useState(1);
  const [trafficFilter, setTrafficFilter] = useState<Set<TrafficLight>>(new Set(TRAFFIC_OPTIONS));
  const [httpStatusRange, setHttpStatusRange] = useState({ min: 100, max: 599 });
  const [searchTerm, setSearchTerm] = useState("");
  const [limit, setLimit] = useState(DEFAULT_LIMIT);
  const [selectedLog, setSelectedLog] = useState<LogRecord | null>(null);
<<<<<<< HEAD
  const [sitePickerOpen, setSitePickerOpen] = useState(false);
  const sitePickerRef = useRef<HTMLDivElement | null>(null);

=======

  const [sitePickerOpen, setSitePickerOpen] = useState(false);
  const sitePickerRef = useRef<HTMLDivElement | null>(null);


>>>>>>> 408f254e
  const timeRangeConfig = useMemo(
    () => TIME_RANGES.find((option) => option.value === timeRange) ?? TIME_RANGES[1],
    [timeRange],
  );

  useEffect(() => {
    let isMounted = true;
    const loadSites = async () => {
      try {
        const response = await axios.get<Site[]>(`${API_URL}/sites`);
        if (!isMounted) return;
        setSites(response.data);
        if (response.data.length > 0) {
<<<<<<< HEAD
          setSelectedSiteUrl((current) => current || response.data[0].url);
=======

          setSelectedSiteUrl((current) => current || response.data[0].url);

>>>>>>> 408f254e
        }
      } catch (err) {
        console.error("Failed to load sites", err);
        if (isMounted) {
          setOverviewError("Не удалось загрузить список сайтов");
        }
      }
    };
<<<<<<< HEAD

    loadSites();
    return () => {
      isMounted = false;
    };
  }, []);

  const fetchOverviewData = useCallback(
    async (signal?: AbortSignal) => {
      setIsOverviewLoading(true);
      const since = new Date(Date.now() - timeRangeConfig.durationMs).toISOString();
      try {
        const response = await axios.get<AggregatedDashboardResponse>(`${API_URL}/logs/aggregated`, {
          params: {
            since,
            group_by: timeRangeConfig.groupBy,
          },
          signal,
        });
        if (signal?.aborted) return;
        setOverview(response.data);
        setOverviewError(null);
      } catch (err) {
        if (err instanceof CanceledError || signal?.aborted) {
          return;
        }
        console.error("Failed to load overview", err);
        setOverviewError("Не удалось загрузить общую статистику");
      } finally {
        if (!signal?.aborted) {
          setIsOverviewLoading(false);
        }
      }
    },
    [timeRangeConfig.durationMs, timeRangeConfig.groupBy],
  );

  const fetchSiteData = useCallback(
    async (signal?: AbortSignal) => {
      if (!selectedSiteUrl) {
        setLogs([]);
        setSiteAggregate(null);
        return;
      }

      setIsSiteLoading(true);
      const since = new Date(Date.now() - timeRangeConfig.durationMs).toISOString();

      try {
=======

    loadSites();
    return () => {
      isMounted = false;
    };
  }, []);

  const fetchOverviewData = useCallback(
    async (signal?: AbortSignal) => {
      setIsOverviewLoading(true);
      const since = new Date(Date.now() - timeRangeConfig.durationMs).toISOString();
      try {
        const response = await axios.get<AggregatedDashboardResponse>(`${API_URL}/logs/aggregated`, {
          params: {
            since,
            group_by: timeRangeConfig.groupBy,
          },
          signal,
        });
        if (signal?.aborted) return;
        setOverview(response.data);
        setOverviewError(null);

      } catch (err) {
        if (err instanceof CanceledError || signal?.aborted) {
          return;
        }
        console.error("Failed to load overview", err);
        setOverviewError("Не удалось загрузить общую статистику");
      } finally {
        if (!signal?.aborted) {
          setIsOverviewLoading(false);
        }
      }
    },
    [timeRangeConfig.durationMs, timeRangeConfig.groupBy],
  );

  const fetchSiteData = useCallback(
    async (signal?: AbortSignal) => {
      if (!selectedSiteUrl) {
        setLogs([]);
        setSiteAggregate(null);
        return;
      }

      setIsSiteLoading(true);
      const since = new Date(Date.now() - timeRangeConfig.durationMs).toISOString();

      try {
        const [aggregateResponse, logsResponse] = await Promise.all([
          axios.get<AggregatedDashboardResponse>(`${API_URL}/logs/aggregated`, {
            params: {
              since,
              group_by: timeRangeConfig.groupBy,
              url: selectedSiteUrl,
            },
            signal,
          }),
          axios.get<LogRecord[]>(`${API_URL}/logs`, {
            params: {
              url: selectedSiteUrl,
              limit,
              since,
            },
            signal,
          }),
        ]);

        if (signal?.aborted) return;

        setSiteAggregate(aggregateResponse.data);
        const payload = Array.isArray(logsResponse.data) ? logsResponse.data : [];
        setLogs(payload);
        setError(null);
        setLastUpdated(new Date());

      } catch (err) {
        if (err instanceof CanceledError || signal?.aborted) {
          return;
        }

        console.error("Failed to load site dashboard", err);
        setError("Не удалось загрузить данные сайта");
      } finally {
        if (!signal?.aborted) {
          setIsSiteLoading(false);
        }
      }
    },
    [limit, selectedSiteUrl, timeRangeConfig.durationMs, timeRangeConfig.groupBy],
  );

  useEffect(() => {
    const controller = new AbortController();
    fetchOverviewData(controller.signal);
    return () => controller.abort();
  }, [fetchOverviewData]);

  useEffect(() => {
    const controller = new AbortController();
    fetchSiteData(controller.signal);
    return () => controller.abort();
  }, [fetchSiteData]);

  useEffect(() => {
    const handleClickOutside = (event: MouseEvent) => {
      if (!sitePickerRef.current) return;
      if (!sitePickerRef.current.contains(event.target as Node)) {
        setSitePickerOpen(false);

      }
    },
    [timeRangeConfig.durationMs, timeRangeConfig.groupBy],
  );

  const fetchSiteData = useCallback(
    async (signal?: AbortSignal) => {
      if (!selectedSiteUrl) {
        setLogs([]);
        setSiteAggregate(null);
        return;
      }

      setIsSiteLoading(true);
      const since = new Date(Date.now() - timeRangeConfig.durationMs).toISOString();


      try {
>>>>>>> 408f254e
        const [aggregateResponse, logsResponse] = await Promise.all([
          axios.get<AggregatedDashboardResponse>(`${API_URL}/logs/aggregated`, {
            params: {
              since,
              group_by: timeRangeConfig.groupBy,
              url: selectedSiteUrl,
            },
            signal,
          }),
          axios.get<LogRecord[]>(`${API_URL}/logs`, {
            params: {
              url: selectedSiteUrl,
              limit,
              since,
            },
            signal,
          }),
        ]);

        if (signal?.aborted) return;

        setSiteAggregate(aggregateResponse.data);
        const payload = Array.isArray(logsResponse.data) ? logsResponse.data : [];
        setLogs(payload);
        setError(null);
        setLastUpdated(new Date());
      } catch (err) {
        if (err instanceof CanceledError || signal?.aborted) {
          return;
        }
        console.error("Failed to load site dashboard", err);
        setError("Не удалось загрузить данные сайта");
      } finally {
        if (!signal?.aborted) {
          setIsSiteLoading(false);
        }
<<<<<<< HEAD
=======
      }
    },
    [limit, selectedSiteUrl, timeRangeConfig.durationMs, timeRangeConfig.groupBy],
  );

  useEffect(() => {
    const controller = new AbortController();
    fetchOverviewData(controller.signal);
    return () => controller.abort();
  }, [fetchOverviewData]);

  useEffect(() => {
    const controller = new AbortController();
    fetchSiteData(controller.signal);
    return () => controller.abort();
  }, [fetchSiteData]);

  useEffect(() => {
    if (!autoRefreshEnabled) return;
    const intervalId = window.setInterval(() => {
      fetchOverviewData();
      fetchSiteData();
    }, clamp(autoRefreshInterval, 1, 60) * 1000);
    return () => window.clearInterval(intervalId);
  }, [autoRefreshEnabled, autoRefreshInterval, fetchOverviewData, fetchSiteData]);


  const handleManualRefresh = useCallback(() => {
    fetchOverviewData();
    fetchSiteData();
  }, [fetchOverviewData, fetchSiteData]);

  const sortedLogs = useMemo(
    () => [...logs].sort((a, b) => new Date(a.timestamp).getTime() - new Date(b.timestamp).getTime()),
    [logs],
  );

  const filters: LogsTableFilters = useMemo(
    () => ({
      traffic: trafficFilter,
      statusRange: httpStatusRange,
      search: searchTerm,
      limit,
    }),
    [trafficFilter, httpStatusRange, searchTerm, limit],
  );

  const filteredLogs = useMemo(() => {
    return sortedLogs.filter((log) => {
      const trafficAllowed = filters.traffic.size === 0 || filters.traffic.has(log.traffic_light as TrafficLight);
      if (!trafficAllowed) return false;


      const status = log.http_status;
      const statusAllowed =
        status === null || (status >= filters.statusRange.min && status <= filters.statusRange.max);
      if (!statusAllowed) return false;


      if (filters.search.trim().length > 0) {
        const value = log.url ?? "";
        if (!value.toLowerCase().includes(filters.search.toLowerCase())) {
          return false;
        }
      }

      return true;
    });
  }, [filters, sortedLogs]);

  const selectedSite = useMemo(
    () => sites.find((site) => site.url === selectedSiteUrl) ?? null,
    [sites, selectedSiteUrl],
  );

  const overviewBuckets = useMemo(() => overview?.buckets ?? [], [overview]);
  const overviewSummary = overview?.summary ?? summarizeAggregatedBuckets(overviewBuckets);
  const overviewTraffic = overview?.summary?.traffic_light ?? mergeTrafficLightAggregates(overviewBuckets);

  const overviewLatencySeries = useMemo(
    () => buildAggregatedTimeseries(overviewBuckets, "latency_avg"),
    [overviewBuckets],
  );
  const overviewPingSeries = useMemo(
    () => buildAggregatedTimeseries(overviewBuckets, "ping_avg"),
    [overviewBuckets],
  );
  const overviewDnsSeries = useMemo(
    () => buildAggregatedTimeseries(overviewBuckets, "dns_success_rate"),
    [overviewBuckets],
  );
  const overviewSslSeries = useMemo(
    () => buildAggregatedTimeseries(overviewBuckets, "ssl_days_left_avg"),
    [overviewBuckets],
  );
  const overviewTrafficSeries = useMemo(
    () => buildTrafficLightTimeseries(overviewBuckets),
    [overviewBuckets],
  );

  const overviewUptime = useMemo(() => {
    const total = overviewTraffic.green + overviewTraffic.orange + overviewTraffic.red;
    if (total === 0) return null;
    return Number(((overviewTraffic.green / total) * 100).toFixed(1));
  }, [overviewTraffic]);

  const overviewUptimeTrend = useMemo(() => {
    return overviewBuckets
      .map((bucket) => {
        const total =
          bucket.traffic_light.green + bucket.traffic_light.orange + bucket.traffic_light.red;
        if (total === 0) return null;
        return {
          timestamp: new Date(bucket.timestamp).getTime(),
          value: Number(((bucket.traffic_light.green / total) * 100).toFixed(1)),
        };
      })
      .filter((value): value is { timestamp: number; value: number } => value !== null);
  }, [overviewBuckets]);

  const overviewLatencyTrend = useMemo(() => buildTrend(overviewLatencySeries), [overviewLatencySeries]);
  const overviewPingTrend = useMemo(() => buildTrend(overviewPingSeries), [overviewPingSeries]);
  const overviewDnsTrend = useMemo(() => buildTrend(overviewDnsSeries), [overviewDnsSeries]);
  const overviewSslTrend = useMemo(() => buildTrend(overviewSslSeries), [overviewSslSeries]);

  const siteBuckets = useMemo(() => siteAggregate?.buckets ?? [], [siteAggregate]);
  const siteSummary = siteAggregate?.summary ?? summarizeAggregatedBuckets(siteBuckets);
  const siteTrafficRaw = siteAggregate?.summary?.traffic_light ?? mergeTrafficLightAggregates(siteBuckets);
  const siteTrafficFallback = useMemo(() => aggregateTrafficLight(sortedLogs), [sortedLogs]);
  const siteTraffic = useMemo(() => {
    const total = siteTrafficRaw.green + siteTrafficRaw.orange + siteTrafficRaw.red;
    if (total === 0 && sortedLogs.length > 0) {
      return siteTrafficFallback;
    }
    return siteTrafficRaw;
  }, [siteTrafficFallback, siteTrafficRaw, sortedLogs.length]);

  const siteLatencySeries = useMemo(
    () => buildAggregatedTimeseries(siteBuckets, "latency_avg"),
    [siteBuckets],
  );
  const sitePingSeries = useMemo(
    () => buildAggregatedTimeseries(siteBuckets, "ping_avg"),
    [siteBuckets],
  );
  const siteDnsSeries = useMemo(
    () => buildAggregatedTimeseries(siteBuckets, "dns_success_rate"),
    [siteBuckets],
  );
  const siteSslSeries = useMemo(
    () => buildAggregatedTimeseries(siteBuckets, "ssl_days_left_avg"),
    [siteBuckets],
  );

  const siteLatencyTrend = useMemo(() => buildTrend(siteLatencySeries), [siteLatencySeries]);
  const sitePingTrend = useMemo(() => buildTrend(sitePingSeries), [sitePingSeries]);
  const siteDnsTrend = useMemo(() => buildTrend(siteDnsSeries), [siteDnsSeries]);
  const siteSslTrend = useMemo(() => buildTrend(siteSslSeries), [siteSslSeries]);

  const siteLatencyAvg = siteSummary.latency_avg;
  const sitePingAvg = siteSummary.ping_avg;
  const siteDnsSuccess = siteSummary.dns_success_rate ?? calcDnsSuccessRate(sortedLogs);
  const siteSslAvg = siteSummary.ssl_days_left_avg;
  const siteChecks = sortedLogs.length;
  const uptime = useMemo(() => calcUptime(sortedLogs), [sortedLogs]);
  const sslDaysLeftMin = useMemo(() => minSslDays(sortedLogs), [sortedLogs]);
  const incidentsCount = useMemo(() => countIncidents(filteredLogs), [filteredLogs]);

  const latencyDrawerTrend = useMemo(() => {
    if (!selectedLog) return [];
    const index = sortedLogs.findIndex((log) => log.timestamp === selectedLog.timestamp);
    const slice = index === -1 ? sortedLogs.slice(-10) : sortedLogs.slice(Math.max(0, index - 9), index + 1);
    return getSparklineSeries(slice, "latency_ms");
  }, [selectedLog, sortedLogs]);

  const pingDrawerTrend = useMemo(() => {
    if (!selectedLog) return [];
    const index = sortedLogs.findIndex((log) => log.timestamp === selectedLog.timestamp);
    const slice = index === -1 ? sortedLogs.slice(-10) : sortedLogs.slice(Math.max(0, index - 9), index + 1);
    return getSparklineSeries(slice, "ping_ms");
  }, [selectedLog, sortedLogs]);

    const handleEscape = (event: KeyboardEvent) => {
      if (event.key === "Escape") {
        setSitePickerOpen(false);
>>>>>>> 408f254e
      }
    },
    [limit, selectedSiteUrl, timeRangeConfig.durationMs, timeRangeConfig.groupBy],
  );

  useEffect(() => {
    const controller = new AbortController();
    fetchOverviewData(controller.signal);
    return () => controller.abort();
  }, [fetchOverviewData]);

  useEffect(() => {
    const controller = new AbortController();
    fetchSiteData(controller.signal);
    return () => controller.abort();
  }, [fetchSiteData]);

  useEffect(() => {
    const handleClickOutside = (event: MouseEvent) => {
      if (!sitePickerRef.current) return;
      if (!sitePickerRef.current.contains(event.target as Node)) {
        setSitePickerOpen(false);
      }
    };

    const handleEscape = (event: KeyboardEvent) => {
      if (event.key === "Escape") {
        setSitePickerOpen(false);
      }
    };

    document.addEventListener("mousedown", handleClickOutside);
    document.addEventListener("keydown", handleEscape);

    return () => {
      document.removeEventListener("mousedown", handleClickOutside);
      document.removeEventListener("keydown", handleEscape);
    };
  }, []);

  useEffect(() => {
    if (!autoRefreshEnabled) return;
    const intervalId = window.setInterval(() => {
      fetchOverviewData();
      fetchSiteData();
    }, clamp(autoRefreshInterval, 1, 60) * 1000);
    return () => window.clearInterval(intervalId);
  }, [autoRefreshEnabled, autoRefreshInterval, fetchOverviewData, fetchSiteData]);

  const handleManualRefresh = useCallback(() => {
    fetchOverviewData();
    fetchSiteData();
  }, [fetchOverviewData, fetchSiteData]);

  const sortedLogs = useMemo(
    () => [...logs].sort((a, b) => new Date(a.timestamp).getTime() - new Date(b.timestamp).getTime()),
    [logs],
  );

  const filters: LogsTableFilters = useMemo(
    () => ({
      traffic: trafficFilter,
      statusRange: httpStatusRange,
      search: searchTerm,
      limit,
    }),
    [trafficFilter, httpStatusRange, searchTerm, limit],
  );

  const filteredLogs = useMemo(() => {
    return sortedLogs.filter((log) => {
      const trafficAllowed = filters.traffic.size === 0 || filters.traffic.has(log.traffic_light as TrafficLight);
      if (!trafficAllowed) return false;

      const status = log.http_status;
      const statusAllowed =
        status === null || (status >= filters.statusRange.min && status <= filters.statusRange.max);
      if (!statusAllowed) return false;

      if (filters.search.trim().length > 0) {
        const value = log.url ?? "";
        if (!value.toLowerCase().includes(filters.search.toLowerCase())) {
          return false;
        }
      }

      return true;
    });
  }, [filters, sortedLogs]);

  const selectedSite = useMemo(
    () => sites.find((site) => site.url === selectedSiteUrl) ?? null,
    [sites, selectedSiteUrl],
  );

  useEffect(() => {
    setSitePickerOpen(false);
  }, [selectedSiteUrl]);

  const overviewBuckets = useMemo<AggregatedBucket[]>(() => overview?.buckets ?? [], [overview]);
  const overviewSummary = overview?.summary ?? summarizeAggregatedBuckets(overviewBuckets);
  const overviewTraffic = overview?.summary?.traffic_light ?? mergeTrafficLightAggregates(overviewBuckets);

  const overviewLatencySeries = useMemo(
    () => buildAggregatedTimeseries(overviewBuckets, "latency_avg"),
    [overviewBuckets],
  );
  const overviewPingSeries = useMemo(
    () => buildAggregatedTimeseries(overviewBuckets, "ping_avg"),
    [overviewBuckets],
  );
  const overviewDnsSeries = useMemo(
    () => buildAggregatedTimeseries(overviewBuckets, "dns_success_rate"),
    [overviewBuckets],
  );
  const overviewSslSeries = useMemo(
    () => buildAggregatedTimeseries(overviewBuckets, "ssl_days_left_avg"),
    [overviewBuckets],
  );
  const overviewTrafficSeries = useMemo(
    () => buildTrafficLightTimeseries(overviewBuckets),
    [overviewBuckets],
  );

  const overviewUptime = useMemo(() => {
    const total = overviewTraffic.green + overviewTraffic.orange + overviewTraffic.red;
    if (total === 0) return null;
    return Number(((overviewTraffic.green / total) * 100).toFixed(1));
  }, [overviewTraffic]);

  const overviewUptimeTrend = useMemo<{ timestamp: number; value: number }[]>(() => {
    return overviewBuckets
      .map<{ timestamp: number; value: number } | null>((bucket) => {
        const total =
          bucket.traffic_light.green + bucket.traffic_light.orange + bucket.traffic_light.red;
        if (total === 0) return null;
        return {
          timestamp: new Date(bucket.timestamp).getTime(),
          value: Number(((bucket.traffic_light.green / total) * 100).toFixed(1)),
        };
      })
      .filter((value): value is { timestamp: number; value: number } => value !== null);
  }, [overviewBuckets]);

<<<<<<< HEAD
  const overviewLatencyTrend = useMemo(() => buildTrend(overviewLatencySeries), [overviewLatencySeries]);
  const overviewPingTrend = useMemo(() => buildTrend(overviewPingSeries), [overviewPingSeries]);
  const overviewDnsTrend = useMemo(() => buildTrend(overviewDnsSeries), [overviewDnsSeries]);
  const overviewSslTrend = useMemo(() => buildTrend(overviewSslSeries), [overviewSslSeries]);

  const siteBuckets = useMemo<AggregatedBucket[]>(() => siteAggregate?.buckets ?? [], [siteAggregate]);
  const siteSummary = siteAggregate?.summary ?? summarizeAggregatedBuckets(siteBuckets);
  const siteTrafficRaw = siteAggregate?.summary?.traffic_light ?? mergeTrafficLightAggregates(siteBuckets);
  const siteTrafficFallback = useMemo(() => aggregateTrafficLight(sortedLogs), [sortedLogs]);
  const siteTraffic = useMemo(() => {
    const total = siteTrafficRaw.green + siteTrafficRaw.orange + siteTrafficRaw.red;
    if (total === 0 && sortedLogs.length > 0) {
      return siteTrafficFallback;
    }
    return siteTrafficRaw;
  }, [siteTrafficFallback, siteTrafficRaw, sortedLogs.length]);

=======
    document.addEventListener("mousedown", handleClickOutside);
    document.addEventListener("keydown", handleEscape);

    return () => {
      document.removeEventListener("mousedown", handleClickOutside);
      document.removeEventListener("keydown", handleEscape);
    };
  }, []);

  useEffect(() => {
    if (!autoRefreshEnabled) return;
    const intervalId = window.setInterval(() => {
      fetchOverviewData();
      fetchSiteData();
    }, clamp(autoRefreshInterval, 1, 60) * 1000);
    return () => window.clearInterval(intervalId);
  }, [autoRefreshEnabled, autoRefreshInterval, fetchOverviewData, fetchSiteData]);


  const handleManualRefresh = useCallback(() => {
    fetchOverviewData();
    fetchSiteData();
  }, [fetchOverviewData, fetchSiteData]);

  const sortedLogs = useMemo(
    () => [...logs].sort((a, b) => new Date(a.timestamp).getTime() - new Date(b.timestamp).getTime()),
    [logs],
  );

  const filters: LogsTableFilters = useMemo(
    () => ({
      traffic: trafficFilter,
      statusRange: httpStatusRange,
      search: searchTerm,
      limit,
    }),
    [trafficFilter, httpStatusRange, searchTerm, limit],
  );

  const filteredLogs = useMemo(() => {
    return sortedLogs.filter((log) => {
      const trafficAllowed = filters.traffic.size === 0 || filters.traffic.has(log.traffic_light as TrafficLight);
      if (!trafficAllowed) return false;

      const status = log.http_status;
      const statusAllowed =
        status === null || (status >= filters.statusRange.min && status <= filters.statusRange.max);
      if (!statusAllowed) return false;

      if (filters.search.trim().length > 0) {
        const value = log.url ?? "";
        if (!value.toLowerCase().includes(filters.search.toLowerCase())) {
          return false;
        }
      }

      return true;
    });
  }, [filters, sortedLogs]);

  const selectedSite = useMemo(
    () => sites.find((site) => site.url === selectedSiteUrl) ?? null,
    [sites, selectedSiteUrl],
  );

  useEffect(() => {
    setSitePickerOpen(false);
  }, [selectedSiteUrl]);

  const overviewBuckets = useMemo(() => overview?.buckets ?? [], [overview]);
  const overviewSummary = overview?.summary ?? summarizeAggregatedBuckets(overviewBuckets);
  const overviewTraffic = overview?.summary?.traffic_light ?? mergeTrafficLightAggregates(overviewBuckets);

  const overviewLatencySeries = useMemo(
    () => buildAggregatedTimeseries(overviewBuckets, "latency_avg"),
    [overviewBuckets],
  );
  const overviewPingSeries = useMemo(
    () => buildAggregatedTimeseries(overviewBuckets, "ping_avg"),
    [overviewBuckets],
  );
  const overviewDnsSeries = useMemo(
    () => buildAggregatedTimeseries(overviewBuckets, "dns_success_rate"),
    [overviewBuckets],
  );
  const overviewSslSeries = useMemo(
    () => buildAggregatedTimeseries(overviewBuckets, "ssl_days_left_avg"),
    [overviewBuckets],
  );
  const overviewTrafficSeries = useMemo(
    () => buildTrafficLightTimeseries(overviewBuckets),
    [overviewBuckets],
  );

  const overviewUptime = useMemo(() => {
    const total = overviewTraffic.green + overviewTraffic.orange + overviewTraffic.red;
    if (total === 0) return null;
    return Number(((overviewTraffic.green / total) * 100).toFixed(1));
  }, [overviewTraffic]);

  const overviewUptimeTrend = useMemo(() => {
    return overviewBuckets
      .map((bucket) => {
        const total =
          bucket.traffic_light.green + bucket.traffic_light.orange + bucket.traffic_light.red;
        if (total === 0) return null;
        return {
          timestamp: new Date(bucket.timestamp).getTime(),
          value: Number(((bucket.traffic_light.green / total) * 100).toFixed(1)),
        };
      })
      .filter((value): value is { timestamp: number; value: number } => value !== null);
  }, [overviewBuckets]);

  const overviewLatencyTrend = useMemo(() => buildTrend(overviewLatencySeries), [overviewLatencySeries]);
  const overviewPingTrend = useMemo(() => buildTrend(overviewPingSeries), [overviewPingSeries]);
  const overviewDnsTrend = useMemo(() => buildTrend(overviewDnsSeries), [overviewDnsSeries]);
  const overviewSslTrend = useMemo(() => buildTrend(overviewSslSeries), [overviewSslSeries]);

  const siteBuckets = useMemo(() => siteAggregate?.buckets ?? [], [siteAggregate]);
  const siteSummary = siteAggregate?.summary ?? summarizeAggregatedBuckets(siteBuckets);
  const siteTrafficRaw = siteAggregate?.summary?.traffic_light ?? mergeTrafficLightAggregates(siteBuckets);
  const siteTrafficFallback = useMemo(() => aggregateTrafficLight(sortedLogs), [sortedLogs]);
  const siteTraffic = useMemo(() => {
    const total = siteTrafficRaw.green + siteTrafficRaw.orange + siteTrafficRaw.red;
    if (total === 0 && sortedLogs.length > 0) {
      return siteTrafficFallback;
    }
    return siteTrafficRaw;
  }, [siteTrafficFallback, siteTrafficRaw, sortedLogs.length]);

>>>>>>> 408f254e
  const siteLatencySeries = useMemo(
    () => buildAggregatedTimeseries(siteBuckets, "latency_avg"),
    [siteBuckets],
  );
  const sitePingSeries = useMemo(
    () => buildAggregatedTimeseries(siteBuckets, "ping_avg"),
    [siteBuckets],
  );
  const siteDnsSeries = useMemo(
    () => buildAggregatedTimeseries(siteBuckets, "dns_success_rate"),
    [siteBuckets],
  );
  const siteSslSeries = useMemo(
    () => buildAggregatedTimeseries(siteBuckets, "ssl_days_left_avg"),
    [siteBuckets],
  );

  const siteLatencyTrend = useMemo(() => buildTrend(siteLatencySeries), [siteLatencySeries]);
  const sitePingTrend = useMemo(() => buildTrend(sitePingSeries), [sitePingSeries]);
  const siteDnsTrend = useMemo(() => buildTrend(siteDnsSeries), [siteDnsSeries]);
  const siteSslTrend = useMemo(() => buildTrend(siteSslSeries), [siteSslSeries]);

  const siteLatencyAvg = siteSummary.latency_avg;
  const sitePingAvg = siteSummary.ping_avg;
  const siteDnsSuccess = siteSummary.dns_success_rate ?? calcDnsSuccessRate(sortedLogs);
  const siteSslAvg = siteSummary.ssl_days_left_avg;
  const siteChecks = sortedLogs.length;
  const uptime = useMemo(() => calcUptime(sortedLogs), [sortedLogs]);
  const sslDaysLeftMin = useMemo(() => minSslDays(sortedLogs), [sortedLogs]);
  const incidentsCount = useMemo(() => countIncidents(filteredLogs), [filteredLogs]);

  const latencyDrawerTrend = useMemo(() => {
    if (!selectedLog) return [];
    const index = sortedLogs.findIndex((log) => log.timestamp === selectedLog.timestamp);
    const slice = index === -1 ? sortedLogs.slice(-10) : sortedLogs.slice(Math.max(0, index - 9), index + 1);
    return getSparklineSeries(slice, "latency_ms");
  }, [selectedLog, sortedLogs]);

  const pingDrawerTrend = useMemo(() => {
    if (!selectedLog) return [];
    const index = sortedLogs.findIndex((log) => log.timestamp === selectedLog.timestamp);
    const slice = index === -1 ? sortedLogs.slice(-10) : sortedLogs.slice(Math.max(0, index - 9), index + 1);
    return getSparklineSeries(slice, "ping_ms");
  }, [selectedLog, sortedLogs]);

  const latestLog = filteredLogs[filteredLogs.length - 1] ?? sortedLogs[sortedLogs.length - 1] ?? null;
  const activeTrafficLight = (latestLog?.traffic_light ?? "green") as TrafficLight;
  const activeTrafficLabel = TRAFFIC_LABELS[activeTrafficLight];

  const statusBadgeClass = useMemo(() => TRAFFIC_BADGE[activeTrafficLight], [activeTrafficLight]);
  const handleToggleTraffic = useCallback((traffic: TrafficLight) => {
    setTrafficFilter((prev) => {
      const next = new Set(prev);
      if (next.has(traffic)) {
        next.delete(traffic);
        if (next.size === 0) {
          return new Set(TRAFFIC_OPTIONS);
        }
      } else {
        next.add(traffic);
      }
      return next;
    });
  }, []);

  const handleStatusRangeChange = useCallback((range: { min: number; max: number }) => {
    setHttpStatusRange({
      min: clamp(range.min, 100, 599),
      max: clamp(range.max, 100, 599),
    });
  }, []);

  const overviewSiteCount = sites.length;
  const sslAccent =
    sslDaysLeftMin === null ? "default" : sslDaysLeftMin <= 0 ? "danger" : sslDaysLeftMin < 7 ? "warning" : "default";

  const rangeLabel = timeRangeConfig.label;
  const lastUpdatedLabel = lastUpdated ? lastUpdated.toLocaleTimeString() : null;

  return (
    <div className="flex h-full flex-1 flex-col overflow-hidden bg-slate-100/60">
      <div className="flex-1 overflow-y-auto">
<<<<<<< HEAD
=======

>>>>>>> 408f254e
        <main className="mx-auto flex max-w-[1600px] flex-col gap-12 px-6 pb-16 pt-8">
          <section className="relative overflow-hidden rounded-[32px] border border-slate-200/70 bg-slate-900 text-white shadow-[0_45px_120px_-60px_rgba(15,23,42,0.85)]">
            <div className="pointer-events-none absolute inset-0 bg-[radial-gradient(circle_at_top_left,rgba(56,189,248,0.4),transparent_55%),radial-gradient(circle_at_bottom_right,rgba(129,140,248,0.35),transparent_55%)]" />
            <div className="relative z-10 px-8 py-9 sm:px-10">
              <div className="flex flex-wrap items-start justify-between gap-6">
                <div className="space-y-3">
                  <span className="inline-flex items-center gap-2 rounded-full border border-white/10 bg-white/10 px-3 py-1 text-[11px] font-semibold uppercase tracking-[0.3em] text-white/70">
                    <span>Дашборд</span>
                    <span className="h-1 w-1 rounded-full bg-white/40" />
                    <span>Все сайты</span>
                  </span>
                  <h1 className="text-3xl font-semibold tracking-tight text-white sm:text-4xl">Мониторинг доступности</h1>
                  <p className="max-w-xl text-sm text-white/70">
                    Сводка по всем ресурсам за период «{rangeLabel}». Метрики обновляются автоматически и помогают быстро перейти от общей картины к деталям.
                  </p>
                </div>
                <div className="flex flex-col items-end gap-3 text-right text-sm text-white/70">
                  <div className="inline-flex items-center gap-2 rounded-2xl border border-white/15 bg-white/10 px-4 py-2 shadow-inner">
                    <span className="text-[13px] uppercase tracking-[0.25em] text-white/60">Сайтов</span>
                    <span className="text-2xl font-semibold text-white">{overviewSiteCount}</span>
<<<<<<< HEAD
=======

>>>>>>> 408f254e
                  </div>
                  {overviewError ? (
                    <span className="rounded-xl border border-rose-400/60 bg-rose-500/20 px-3 py-1 text-xs text-rose-100 shadow-sm">
                      {overviewError}
                    </span>
                  ) : null}
                </div>
              </div>
              <div className="mt-8 grid gap-4 xl:grid-cols-6">
                <div className="grid gap-4 sm:grid-cols-2 xl:col-span-4 xl:grid-cols-4">
                  <MetricCard
                    title="Доступность"
                    value={formatPercent(overviewUptime)}
                    trend={overviewUptimeTrend}
<<<<<<< HEAD
                    trendFormatter={(value: number) => `${value.toFixed(1)}%`}
=======
                    trendFormatter={(value) => `${value.toFixed(1)}%`}
>>>>>>> 408f254e
                  />
                  <MetricCard
                    title="Средняя латентность"
                    value={formatMs(overviewSummary.latency_avg)}
                    trend={overviewLatencyTrend}
                  />
                  <MetricCard
                    title="Средний пинг"
                    value={formatMs(overviewSummary.ping_avg)}
                    trend={overviewPingTrend}
                  />
                  <MetricCard
                    title="% успешных DNS"
                    value={formatPercent(overviewSummary.dns_success_rate)}
                    trend={overviewDnsTrend}
<<<<<<< HEAD
                    trendFormatter={(value: number) => `${value.toFixed(1)}%`}
=======
                    trendFormatter={(value) => `${value.toFixed(1)}%`}
>>>>>>> 408f254e
                  />
                  <MetricCard
                    title="Средний срок SSL"
                    value={formatDays(overviewSummary.ssl_days_left_avg)}
                    trend={overviewSslTrend}
<<<<<<< HEAD
                    trendFormatter={(value: number) => `${value.toFixed(1)} дн.`}
=======
                    trendFormatter={(value) => `${value.toFixed(1)} дн.`}
>>>>>>> 408f254e
                  />
                </div>
                <div className="xl:col-span-2">
                  <TrafficLightPie data={overviewTraffic} title="Светофор (все сайты)" />
                </div>
              </div>
            </div>
          </section>

          <div className="relative z-30">
            <div className="rounded-[28px] border border-slate-200 bg-white/95 px-6 py-5 shadow-[0_24px_60px_-40px_rgba(15,23,42,0.5)] backdrop-blur">
              <div className="flex flex-col gap-4 xl:flex-row xl:items-center xl:justify-between">
                <div className="flex-1">
                  <div ref={sitePickerRef} className="relative">
                    <button
                      type="button"
                      onClick={() => setSitePickerOpen((prev) => !prev)}
                      className={clsx(
                        "flex w-full items-center justify-between gap-3 rounded-2xl border border-slate-200 bg-white/80 px-4 py-3 text-left text-slate-700 shadow-sm transition hover:border-slate-300 hover:bg-white focus-visible:outline-none focus-visible:ring-2 focus-visible:ring-sky-200",
                        sitePickerOpen ? "ring-2 ring-sky-200" : undefined,
                      )}
                      aria-haspopup="listbox"
                      aria-expanded={sitePickerOpen}
                    >
                      {selectedSite ? (
                        <div className="flex items-center gap-3">
                          <span className="flex h-9 w-9 items-center justify-center rounded-2xl bg-slate-900/5 text-sm font-semibold text-slate-700">
                            {getInitials(selectedSite)}
                          </span>
                          <div className="flex flex-col">
                            <span className="text-sm font-semibold leading-5 text-slate-900">{getHostname(selectedSite)}</span>
                            <span className="text-xs text-slate-400">{selectedSite.url}</span>
                          </div>
                        </div>
                      ) : (
                        <div className="flex items-center gap-3 text-sm text-slate-400">
                          <span className="flex h-9 w-9 items-center justify-center rounded-2xl bg-slate-100 text-sm font-semibold text-slate-400">
                            —
                          </span>
                          <span>Выберите сайт</span>
                        </div>
                      )}
                      <ChevronDown className={clsx("h-4 w-4 text-slate-400 transition", sitePickerOpen ? "rotate-180" : undefined)} />
                    </button>
                    {sitePickerOpen ? (
                      <div className="absolute left-0 right-0 z-30 mt-3 max-h-80 overflow-y-auto rounded-2xl border border-slate-200 bg-white/95 shadow-[0_24px_60px_-40px_rgba(15,23,42,0.45)] backdrop-blur">
                        <ul role="listbox" className="divide-y divide-slate-100/70">
                          {sites.length > 0 ? (
                            sites.map((site) => {
                              const isActive = site.url === selectedSiteUrl;
                              return (
                                <li key={site.url}>
                                  <button
                                    type="button"
                                    role="option"
                                    aria-selected={isActive}
                                    onClick={() => {
                                      setSelectedSiteUrl(site.url);
                                      setSitePickerOpen(false);
                                    }}
                                    className={clsx(
                                      "flex w-full items-center justify-between gap-3 px-4 py-3 text-left transition hover:bg-slate-50",
                                      isActive ? "bg-slate-100/80" : "bg-white/95",
                                    )}
                                  >
                                    <div className="flex items-center gap-3">
                                      <span
                                        className={clsx(
                                          "flex h-9 w-9 items-center justify-center rounded-2xl text-sm font-semibold",
                                          isActive ? "bg-slate-900 text-white" : "bg-slate-900/5 text-slate-700",
                                        )}
                                      >
                                        {getInitials(site)}
                                      </span>
                                      <div className="flex flex-col">
                                        <span className="text-sm font-semibold leading-5 text-slate-900">{getHostname(site)}</span>
                                        <span className="text-xs text-slate-400">{site.url}</span>
                                      </div>
                                    </div>
                                    {isActive ? (
                                      <span className="inline-flex h-6 w-6 items-center justify-center rounded-full bg-slate-900 text-white">
                                        <Check className="h-4 w-4" />
                                      </span>
                                    ) : (
                                      <span className="inline-flex h-6 w-6 items-center justify-center rounded-full border border-slate-200 text-slate-300">
                                        <Check className="h-4 w-4 opacity-0" />
                                      </span>
                                    )}
                                  </button>
                                </li>
                              );
                            })
                          ) : (
                            <li className="px-4 py-3 text-sm text-slate-400">Нет доступных сайтов</li>
                          )}
                        </ul>
                      </div>
                    ) : null}
                  </div>
<<<<<<< HEAD
=======

>>>>>>> 408f254e
                </div>
                <div className="flex flex-col gap-3 text-sm text-slate-600">
                  <div className="flex flex-wrap items-center justify-end gap-3">
                    <div className="flex items-center gap-1 rounded-full border border-slate-200 bg-slate-50 px-1 py-1 shadow-inner">
                      {TIME_RANGES.map((option) => {
                        const isActive = option.value === timeRange;
                        return (
                          <button
                            key={option.value}
                            type="button"
                            onClick={() => setTimeRange(option.value)}
                            className={clsx(
                              "rounded-full px-3 py-1.5 text-sm font-medium transition",
                              isActive
                                ? "bg-white text-slate-900 shadow"
                                : "text-slate-500 hover:text-slate-700",
                            )}
                          >
                            {option.label}
                          </button>
                        );
                      })}
                    </div>
                    <div className="flex items-center gap-3 rounded-full border border-slate-200 bg-white px-4 py-1.5 text-sm shadow-sm">
                      <span className="text-xs uppercase tracking-wide text-slate-400">Авто</span>
                      <button
                        type="button"
                        aria-pressed={autoRefreshEnabled}
                        onClick={() => setAutoRefreshEnabled((prev) => !prev)}
                        className={clsx(
                          "relative h-6 w-11 rounded-full border transition-colors",
                          autoRefreshEnabled
                            ? "border-slate-900 bg-slate-900"
                            : "border-slate-200 bg-white",
                        )}
                        aria-label="Переключить автообновление"
                      >
                        <span
                          className={clsx(
                            "absolute top-0.5 left-0.5 inline-block h-5 w-5 rounded-full bg-white shadow-sm transition-transform",
                            autoRefreshEnabled ? "translate-x-5" : "translate-x-0",
                            "transform",
                          )}
                        />
                      </button>
                      <div className="flex items-center gap-1 text-xs text-slate-400">
                        <span>каждые</span>
<<<<<<< HEAD
=======

>>>>>>> 408f254e
                        <input
                          type="number"
                          min={1}
                          max={60}
                          step={1}
                          value={autoRefreshInterval}
                          onChange={(event) => setAutoRefreshInterval(clamp(Number(event.target.value) || 1, 1, 60))}
<<<<<<< HEAD
=======

>>>>>>> 408f254e
                          className="h-7 w-16 rounded-full border border-slate-200 bg-white px-2 text-right text-sm text-slate-600 focus-visible:outline-none focus-visible:ring-2 focus-visible:ring-sky-200"
                          aria-label="Интервал автообновления, секунд"
                        />
                        <span>с</span>
                      </div>
                    </div>
                    <button
                      type="button"
                      onClick={handleManualRefresh}
                      className="inline-flex items-center gap-2 rounded-full bg-slate-900 px-4 py-2 text-sm font-semibold text-white shadow hover:bg-slate-800 focus-visible:outline-none focus-visible:ring-2 focus-visible:ring-slate-400"
                    >
                      <RefreshCw className={clsx("h-4 w-4", isSiteLoading || isOverviewLoading ? "animate-spin" : undefined)} />
                      Обновить
                    </button>
                  </div>
                  <div className="flex flex-wrap justify-end gap-x-4 gap-y-1 text-xs text-slate-400">
                    {lastUpdatedLabel ? <span>Обновлено {lastUpdatedLabel}</span> : null}
                    {isSiteLoading || isOverviewLoading ? <span>Обновляем данные…</span> : null}
<<<<<<< HEAD
=======

>>>>>>> 408f254e
                  </div>
                </div>
              </div>
            </div>
          </div>

          <section className="space-y-5">
            <header className="flex flex-wrap items-center justify-between gap-3">
              <div>
                <p className="text-xs font-semibold uppercase tracking-[0.25em] text-slate-400">Глобальные тренды</p>
                <h2 className="text-xl font-semibold text-slate-900">Все сайты</h2>
              </div>
              <p className="text-sm text-slate-500">
                Отображение агрегированных значений по всему парку сайтов.
              </p>
            </header>
<<<<<<< HEAD
=======

>>>>>>> 408f254e
            <div className="grid gap-4 xl:grid-cols-2">
              <LatencyChart
                data={overviewLatencySeries}
                label="Латентность (все сайты)"
                tooltipFormatter={aggregatedTooltip("Латентность", "мс")}
              />
              <PingChart
                data={overviewPingSeries}
                label="Пинг (все сайты)"
                tooltipFormatter={aggregatedTooltip("Пинг", "мс")}
              />
            </div>
            <TrafficLightTimeline data={overviewTrafficSeries} title="Распределение статусов (все сайты)" />
          </section>

          <section className="space-y-8 rounded-[28px] border border-slate-200 bg-white/90 px-6 py-7 shadow-sm backdrop-blur">
            <div className="flex flex-wrap items-start justify-between gap-4">
              <div className="space-y-1">
                <span className="text-xs font-semibold uppercase tracking-[0.25em] text-slate-400">Выбранный сайт</span>
<<<<<<< HEAD
=======

>>>>>>> 408f254e
                <h2 className="text-xl font-semibold text-slate-900">
                  {selectedSite ? getHostname(selectedSite) : "Выберите ресурс"}
                </h2>
                <p className="text-sm text-slate-500">
                  {selectedSite ? selectedSite.url : "Выберите сайт из панели выше, чтобы увидеть детали."}
                </p>
              </div>
              {selectedSite ? (
<<<<<<< HEAD
=======

>>>>>>> 408f254e
                <div className="flex flex-col items-end gap-2 text-right">
                  <span className={clsx("inline-flex items-center gap-2 rounded-full border px-3 py-1 text-xs font-medium", statusBadgeClass)}>
                    <span className="h-2.5 w-2.5 rounded-full bg-current" />
                    {activeTrafficLabel}
                  </span>
                  <span className="text-xs text-slate-400">Последний статус: {activeTrafficLabel.toLowerCase()}</span>
                </div>
              ) : null}
            </div>
            {error ? (
              <div className="rounded-2xl border border-rose-200/80 bg-rose-50/80 px-4 py-3 text-sm text-rose-700 shadow-sm">{error}</div>
<<<<<<< HEAD
=======

>>>>>>> 408f254e
            ) : null}
            <div className="grid gap-4 xl:grid-cols-5">
              <div className="grid gap-4 sm:grid-cols-2 xl:col-span-4 xl:grid-cols-4">
                <MetricCard
                  title="Средняя латентность"
                  value={formatMs(siteLatencyAvg)}
                  trend={siteLatencyTrend}
                />
                <MetricCard
                  title="Средний пинг"
                  value={formatMs(sitePingAvg)}
                  trend={sitePingTrend}
                />
<<<<<<< HEAD
                <MetricCard title="Доступность" value={uptime === null ? "—" : `${uptime}%`} />
=======

                <MetricCard title="Доступность" value={uptime === null ? "—" : `${uptime}%`} />

>>>>>>> 408f254e
                <MetricCard
                  title="% успешных DNS"
                  value={formatPercent(siteDnsSuccess)}
                  trend={siteDnsTrend}
<<<<<<< HEAD
                  trendFormatter={(value: number) => `${value.toFixed(1)}%`}
=======
                  trendFormatter={(value) => `${value.toFixed(1)}%`}
>>>>>>> 408f254e
                />
                <MetricCard
                  title="Средний срок SSL"
                  value={formatDays(siteSslAvg)}
                  trend={siteSslTrend}
<<<<<<< HEAD
                  trendFormatter={(value: number) => `${value.toFixed(1)} дн.`}
                  accent={sslAccent}
                />
              </div>
              <MetricCard title="Проверок" value={siteChecks} description="Количество записей в выборке" compact />
=======
                  trendFormatter={(value) => `${value.toFixed(1)} дн.`}
                  accent={sslAccent}
                />
              </div>

              <MetricCard title="Проверок" value={siteChecks} description="Количество записей в выборке" compact />

>>>>>>> 408f254e
            </div>
            <IncidentBanner incidentCount={incidentsCount} windowSize={filteredLogs.length || siteChecks} />
            <div className="grid gap-4 xl:grid-cols-2">
              <LatencyChart
                data={siteLatencySeries}
                label="Латентность сайта"
                tooltipFormatter={aggregatedTooltip("Латентность", "мс")}
              />
              <PingChart
                data={sitePingSeries}
                label="Пинг сайта"
                tooltipFormatter={aggregatedTooltip("Пинг", "мс")}
              />
            </div>
            <div className="grid gap-4 xl:grid-cols-4">
              <div className="xl:col-span-2">
                <TimeseriesChart
                  data={siteSslSeries}
                  color="#0ea5e9"
                  label="SSL, дни"
<<<<<<< HEAD
                  valueFormatter={(value: number) => `${value.toFixed(1)} дн.`}
=======
                  valueFormatter={(value) => `${value.toFixed(1)} дн.`}
>>>>>>> 408f254e
                  tooltipFormatter={aggregatedTooltip("SSL", "дн.", 1)}
                />
              </div>
              <TimeseriesChart
                data={siteDnsSeries}
                color="#22c55e"
                label="DNS, %"
<<<<<<< HEAD
                valueFormatter={(value: number) => `${value.toFixed(1)}%`}
=======
                valueFormatter={(value) => `${value.toFixed(1)}%`}
>>>>>>> 408f254e
                tooltipFormatter={aggregatedTooltip("DNS", "%", 1)}
              />
              <TrafficLightPie data={siteTraffic} title="Светофор сайта" />
            </div>
            <LogsTable
              logs={filteredLogs}
              onRowClick={setSelectedLog}
              filters={filters}
              onToggleTraffic={handleToggleTraffic}
              onStatusChange={handleStatusRangeChange}
              onSearchChange={setSearchTerm}
              onLimitChange={setLimit}
            />
          </section>
<<<<<<< HEAD
        </main>
=======

        </main>

>>>>>>> 408f254e
      </div>
      <LogDetailsDrawer
        log={selectedLog}
        open={Boolean(selectedLog)}
        onClose={() => setSelectedLog(null)}
        latencyTrend={latencyDrawerTrend}
        pingTrend={pingDrawerTrend}
      />
    </div>
  );

}
<|MERGE_RESOLUTION|>--- conflicted
+++ resolved
@@ -1,4 +1,3 @@
-<<<<<<< HEAD
 import { useCallback, useEffect, useMemo, useRef, useState } from "react";
 import axios, { CanceledError } from "axios";
 import clsx from "clsx";
@@ -26,52 +25,16 @@
 import { TimeseriesChart } from "@/components/dashboard/TimeseriesChart";
 import { TrafficLightTimeline } from "@/components/dashboard/TrafficLightTimeline";
 import {
-=======
-
-import { useCallback, useEffect, useMemo, useRef, useState } from "react";
-import axios, { CanceledError } from "axios";
-import clsx from "clsx";
-import {
-  aggregateTrafficLight,
-  buildAggregatedTimeseries,
-  buildTrafficLightTimeseries,
-  calcDnsSuccessRate,
-  calcUptime,
-  countIncidents,
-  getSparklineSeries,
-  mergeTrafficLightAggregates,
-  minSslDays,
-  summarizeAggregatedBuckets,
-  type AggregatedBucket,
-  type AggregatedDashboardResponse,
-  type ChartPoint,
-  type LogRecord,
-  type TrafficLight,
-} from "@/utils/stats";
-import { MetricCard } from "@/components/dashboard/MetricCard";
-import { TrafficLightPie } from "@/components/dashboard/TrafficLightPie";
-import { LatencyChart } from "@/components/dashboard/LatencyChart";
-import { PingChart } from "@/components/dashboard/PingChart";
-import { TimeseriesChart } from "@/components/dashboard/TimeseriesChart";
-import { TrafficLightTimeline } from "@/components/dashboard/TrafficLightTimeline";
-import {
-
->>>>>>> 408f254e
+
   LogsTable,
   type LogsTableFilters,
 } from "@/components/dashboard/LogsTable";
 import { LogDetailsDrawer } from "@/components/dashboard/LogDetailsDrawer";
-<<<<<<< HEAD
+
 import { IncidentBanner } from "@/components/dashboard/IncidentBanner";
 import { Check, ChevronDown, RefreshCw } from "lucide-react";
 
-=======
-
-import { IncidentBanner } from "@/components/dashboard/IncidentBanner";
-import { Check, ChevronDown, RefreshCw } from "lucide-react";
-
-
->>>>>>> 408f254e
+
 const API_URL = "http://localhost:8000";
 
 const TIME_RANGES = [
@@ -79,10 +42,7 @@
   { value: "1m", label: "1 мин", durationMs: 60_000, groupBy: "1m" },
   { value: "10m", label: "10 мин", durationMs: 600_000, groupBy: "10m" },
   { value: "60m", label: "1 час", durationMs: 3_600_000, groupBy: "60m" },
-<<<<<<< HEAD
-=======
-
->>>>>>> 408f254e
+
   { value: "1d", label: "1 день", durationMs: 86_400_000, groupBy: "1d" },
   { value: "1w", label: "1 неделя", durationMs: 604_800_000, groupBy: "1w" },
 ] as const;
@@ -90,10 +50,7 @@
 const DEFAULT_LIMIT = 500;
 const TRAFFIC_OPTIONS: TrafficLight[] = ["green", "orange", "red"];
 
-<<<<<<< HEAD
-=======
-
->>>>>>> 408f254e
+
 const TRAFFIC_LABELS: Record<TrafficLight, string> = {
   green: "Стабильно",
   orange: "Предупреждения",
@@ -106,10 +63,7 @@
   red: "border-rose-200 bg-rose-50 text-rose-600",
 };
 
-<<<<<<< HEAD
-=======
-
->>>>>>> 408f254e
+
 const clamp = (value: number, min: number, max: number) => Math.min(Math.max(value, min), max);
 
 const isAggregatedBucket = (value: unknown): value is AggregatedBucket => {
@@ -131,10 +85,7 @@
 type Site = {
   name: string;
   url: string;
-<<<<<<< HEAD
-=======
-
->>>>>>> 408f254e
+
 };
 
 const getInitials = (site: Site) => {
@@ -165,10 +116,7 @@
   } catch {
     return site.url;
   }
-<<<<<<< HEAD
-=======
-
->>>>>>> 408f254e
+
 };
 
 const formatMs = (value: number | null) => (value === null ? "—" : `${Math.round(value)} мс`);
@@ -181,10 +129,6 @@
 export default function DashboardPage() {
   const [sites, setSites] = useState<Site[]>([]);
   const [selectedSiteUrl, setSelectedSiteUrl] = useState<string>("");
-<<<<<<< HEAD
-=======
-
->>>>>>> 408f254e
   const [timeRange, setTimeRange] = useState<(typeof TIME_RANGES)[number]["value"]>("1m");
   const [logs, setLogs] = useState<LogRecord[]>([]);
   const [overview, setOverview] = useState<AggregatedDashboardResponse | null>(null);
@@ -192,10 +136,6 @@
   const [isOverviewLoading, setIsOverviewLoading] = useState(false);
   const [isSiteLoading, setIsSiteLoading] = useState(false);
   const [overviewError, setOverviewError] = useState<string | null>(null);
-<<<<<<< HEAD
-=======
-
->>>>>>> 408f254e
   const [error, setError] = useState<string | null>(null);
   const [lastUpdated, setLastUpdated] = useState<Date | null>(null);
   const [autoRefreshEnabled, setAutoRefreshEnabled] = useState(true);
@@ -205,17 +145,9 @@
   const [searchTerm, setSearchTerm] = useState("");
   const [limit, setLimit] = useState(DEFAULT_LIMIT);
   const [selectedLog, setSelectedLog] = useState<LogRecord | null>(null);
-<<<<<<< HEAD
   const [sitePickerOpen, setSitePickerOpen] = useState(false);
   const sitePickerRef = useRef<HTMLDivElement | null>(null);
 
-=======
-
-  const [sitePickerOpen, setSitePickerOpen] = useState(false);
-  const sitePickerRef = useRef<HTMLDivElement | null>(null);
-
-
->>>>>>> 408f254e
   const timeRangeConfig = useMemo(
     () => TIME_RANGES.find((option) => option.value === timeRange) ?? TIME_RANGES[1],
     [timeRange],
@@ -229,13 +161,7 @@
         if (!isMounted) return;
         setSites(response.data);
         if (response.data.length > 0) {
-<<<<<<< HEAD
           setSelectedSiteUrl((current) => current || response.data[0].url);
-=======
-
-          setSelectedSiteUrl((current) => current || response.data[0].url);
-
->>>>>>> 408f254e
         }
       } catch (err) {
         console.error("Failed to load sites", err);
@@ -244,7 +170,6 @@
         }
       }
     };
-<<<<<<< HEAD
 
     loadSites();
     return () => {
@@ -294,57 +219,7 @@
       const since = new Date(Date.now() - timeRangeConfig.durationMs).toISOString();
 
       try {
-=======
-
-    loadSites();
-    return () => {
-      isMounted = false;
-    };
-  }, []);
-
-  const fetchOverviewData = useCallback(
-    async (signal?: AbortSignal) => {
-      setIsOverviewLoading(true);
-      const since = new Date(Date.now() - timeRangeConfig.durationMs).toISOString();
-      try {
-        const response = await axios.get<AggregatedDashboardResponse>(`${API_URL}/logs/aggregated`, {
-          params: {
-            since,
-            group_by: timeRangeConfig.groupBy,
-          },
-          signal,
-        });
-        if (signal?.aborted) return;
-        setOverview(response.data);
-        setOverviewError(null);
-
-      } catch (err) {
-        if (err instanceof CanceledError || signal?.aborted) {
-          return;
-        }
-        console.error("Failed to load overview", err);
-        setOverviewError("Не удалось загрузить общую статистику");
-      } finally {
-        if (!signal?.aborted) {
-          setIsOverviewLoading(false);
-        }
-      }
-    },
-    [timeRangeConfig.durationMs, timeRangeConfig.groupBy],
-  );
-
-  const fetchSiteData = useCallback(
-    async (signal?: AbortSignal) => {
-      if (!selectedSiteUrl) {
-        setLogs([]);
-        setSiteAggregate(null);
-        return;
-      }
-
-      setIsSiteLoading(true);
-      const since = new Date(Date.now() - timeRangeConfig.durationMs).toISOString();
-
-      try {
+
         const [aggregateResponse, logsResponse] = await Promise.all([
           axios.get<AggregatedDashboardResponse>(`${API_URL}/logs/aggregated`, {
             params: {
@@ -371,86 +246,6 @@
         setLogs(payload);
         setError(null);
         setLastUpdated(new Date());
-
-      } catch (err) {
-        if (err instanceof CanceledError || signal?.aborted) {
-          return;
-        }
-
-        console.error("Failed to load site dashboard", err);
-        setError("Не удалось загрузить данные сайта");
-      } finally {
-        if (!signal?.aborted) {
-          setIsSiteLoading(false);
-        }
-      }
-    },
-    [limit, selectedSiteUrl, timeRangeConfig.durationMs, timeRangeConfig.groupBy],
-  );
-
-  useEffect(() => {
-    const controller = new AbortController();
-    fetchOverviewData(controller.signal);
-    return () => controller.abort();
-  }, [fetchOverviewData]);
-
-  useEffect(() => {
-    const controller = new AbortController();
-    fetchSiteData(controller.signal);
-    return () => controller.abort();
-  }, [fetchSiteData]);
-
-  useEffect(() => {
-    const handleClickOutside = (event: MouseEvent) => {
-      if (!sitePickerRef.current) return;
-      if (!sitePickerRef.current.contains(event.target as Node)) {
-        setSitePickerOpen(false);
-
-      }
-    },
-    [timeRangeConfig.durationMs, timeRangeConfig.groupBy],
-  );
-
-  const fetchSiteData = useCallback(
-    async (signal?: AbortSignal) => {
-      if (!selectedSiteUrl) {
-        setLogs([]);
-        setSiteAggregate(null);
-        return;
-      }
-
-      setIsSiteLoading(true);
-      const since = new Date(Date.now() - timeRangeConfig.durationMs).toISOString();
-
-
-      try {
->>>>>>> 408f254e
-        const [aggregateResponse, logsResponse] = await Promise.all([
-          axios.get<AggregatedDashboardResponse>(`${API_URL}/logs/aggregated`, {
-            params: {
-              since,
-              group_by: timeRangeConfig.groupBy,
-              url: selectedSiteUrl,
-            },
-            signal,
-          }),
-          axios.get<LogRecord[]>(`${API_URL}/logs`, {
-            params: {
-              url: selectedSiteUrl,
-              limit,
-              since,
-            },
-            signal,
-          }),
-        ]);
-
-        if (signal?.aborted) return;
-
-        setSiteAggregate(aggregateResponse.data);
-        const payload = Array.isArray(logsResponse.data) ? logsResponse.data : [];
-        setLogs(payload);
-        setError(null);
-        setLastUpdated(new Date());
       } catch (err) {
         if (err instanceof CanceledError || signal?.aborted) {
           return;
@@ -461,8 +256,6 @@
         if (!signal?.aborted) {
           setIsSiteLoading(false);
         }
-<<<<<<< HEAD
-=======
       }
     },
     [limit, selectedSiteUrl, timeRangeConfig.durationMs, timeRangeConfig.groupBy],
@@ -481,192 +274,7 @@
   }, [fetchSiteData]);
 
   useEffect(() => {
-    if (!autoRefreshEnabled) return;
-    const intervalId = window.setInterval(() => {
-      fetchOverviewData();
-      fetchSiteData();
-    }, clamp(autoRefreshInterval, 1, 60) * 1000);
-    return () => window.clearInterval(intervalId);
-  }, [autoRefreshEnabled, autoRefreshInterval, fetchOverviewData, fetchSiteData]);
-
-
-  const handleManualRefresh = useCallback(() => {
-    fetchOverviewData();
-    fetchSiteData();
-  }, [fetchOverviewData, fetchSiteData]);
-
-  const sortedLogs = useMemo(
-    () => [...logs].sort((a, b) => new Date(a.timestamp).getTime() - new Date(b.timestamp).getTime()),
-    [logs],
-  );
-
-  const filters: LogsTableFilters = useMemo(
-    () => ({
-      traffic: trafficFilter,
-      statusRange: httpStatusRange,
-      search: searchTerm,
-      limit,
-    }),
-    [trafficFilter, httpStatusRange, searchTerm, limit],
-  );
-
-  const filteredLogs = useMemo(() => {
-    return sortedLogs.filter((log) => {
-      const trafficAllowed = filters.traffic.size === 0 || filters.traffic.has(log.traffic_light as TrafficLight);
-      if (!trafficAllowed) return false;
-
-
-      const status = log.http_status;
-      const statusAllowed =
-        status === null || (status >= filters.statusRange.min && status <= filters.statusRange.max);
-      if (!statusAllowed) return false;
-
-
-      if (filters.search.trim().length > 0) {
-        const value = log.url ?? "";
-        if (!value.toLowerCase().includes(filters.search.toLowerCase())) {
-          return false;
-        }
-      }
-
-      return true;
-    });
-  }, [filters, sortedLogs]);
-
-  const selectedSite = useMemo(
-    () => sites.find((site) => site.url === selectedSiteUrl) ?? null,
-    [sites, selectedSiteUrl],
-  );
-
-  const overviewBuckets = useMemo(() => overview?.buckets ?? [], [overview]);
-  const overviewSummary = overview?.summary ?? summarizeAggregatedBuckets(overviewBuckets);
-  const overviewTraffic = overview?.summary?.traffic_light ?? mergeTrafficLightAggregates(overviewBuckets);
-
-  const overviewLatencySeries = useMemo(
-    () => buildAggregatedTimeseries(overviewBuckets, "latency_avg"),
-    [overviewBuckets],
-  );
-  const overviewPingSeries = useMemo(
-    () => buildAggregatedTimeseries(overviewBuckets, "ping_avg"),
-    [overviewBuckets],
-  );
-  const overviewDnsSeries = useMemo(
-    () => buildAggregatedTimeseries(overviewBuckets, "dns_success_rate"),
-    [overviewBuckets],
-  );
-  const overviewSslSeries = useMemo(
-    () => buildAggregatedTimeseries(overviewBuckets, "ssl_days_left_avg"),
-    [overviewBuckets],
-  );
-  const overviewTrafficSeries = useMemo(
-    () => buildTrafficLightTimeseries(overviewBuckets),
-    [overviewBuckets],
-  );
-
-  const overviewUptime = useMemo(() => {
-    const total = overviewTraffic.green + overviewTraffic.orange + overviewTraffic.red;
-    if (total === 0) return null;
-    return Number(((overviewTraffic.green / total) * 100).toFixed(1));
-  }, [overviewTraffic]);
-
-  const overviewUptimeTrend = useMemo(() => {
-    return overviewBuckets
-      .map((bucket) => {
-        const total =
-          bucket.traffic_light.green + bucket.traffic_light.orange + bucket.traffic_light.red;
-        if (total === 0) return null;
-        return {
-          timestamp: new Date(bucket.timestamp).getTime(),
-          value: Number(((bucket.traffic_light.green / total) * 100).toFixed(1)),
-        };
-      })
-      .filter((value): value is { timestamp: number; value: number } => value !== null);
-  }, [overviewBuckets]);
-
-  const overviewLatencyTrend = useMemo(() => buildTrend(overviewLatencySeries), [overviewLatencySeries]);
-  const overviewPingTrend = useMemo(() => buildTrend(overviewPingSeries), [overviewPingSeries]);
-  const overviewDnsTrend = useMemo(() => buildTrend(overviewDnsSeries), [overviewDnsSeries]);
-  const overviewSslTrend = useMemo(() => buildTrend(overviewSslSeries), [overviewSslSeries]);
-
-  const siteBuckets = useMemo(() => siteAggregate?.buckets ?? [], [siteAggregate]);
-  const siteSummary = siteAggregate?.summary ?? summarizeAggregatedBuckets(siteBuckets);
-  const siteTrafficRaw = siteAggregate?.summary?.traffic_light ?? mergeTrafficLightAggregates(siteBuckets);
-  const siteTrafficFallback = useMemo(() => aggregateTrafficLight(sortedLogs), [sortedLogs]);
-  const siteTraffic = useMemo(() => {
-    const total = siteTrafficRaw.green + siteTrafficRaw.orange + siteTrafficRaw.red;
-    if (total === 0 && sortedLogs.length > 0) {
-      return siteTrafficFallback;
-    }
-    return siteTrafficRaw;
-  }, [siteTrafficFallback, siteTrafficRaw, sortedLogs.length]);
-
-  const siteLatencySeries = useMemo(
-    () => buildAggregatedTimeseries(siteBuckets, "latency_avg"),
-    [siteBuckets],
-  );
-  const sitePingSeries = useMemo(
-    () => buildAggregatedTimeseries(siteBuckets, "ping_avg"),
-    [siteBuckets],
-  );
-  const siteDnsSeries = useMemo(
-    () => buildAggregatedTimeseries(siteBuckets, "dns_success_rate"),
-    [siteBuckets],
-  );
-  const siteSslSeries = useMemo(
-    () => buildAggregatedTimeseries(siteBuckets, "ssl_days_left_avg"),
-    [siteBuckets],
-  );
-
-  const siteLatencyTrend = useMemo(() => buildTrend(siteLatencySeries), [siteLatencySeries]);
-  const sitePingTrend = useMemo(() => buildTrend(sitePingSeries), [sitePingSeries]);
-  const siteDnsTrend = useMemo(() => buildTrend(siteDnsSeries), [siteDnsSeries]);
-  const siteSslTrend = useMemo(() => buildTrend(siteSslSeries), [siteSslSeries]);
-
-  const siteLatencyAvg = siteSummary.latency_avg;
-  const sitePingAvg = siteSummary.ping_avg;
-  const siteDnsSuccess = siteSummary.dns_success_rate ?? calcDnsSuccessRate(sortedLogs);
-  const siteSslAvg = siteSummary.ssl_days_left_avg;
-  const siteChecks = sortedLogs.length;
-  const uptime = useMemo(() => calcUptime(sortedLogs), [sortedLogs]);
-  const sslDaysLeftMin = useMemo(() => minSslDays(sortedLogs), [sortedLogs]);
-  const incidentsCount = useMemo(() => countIncidents(filteredLogs), [filteredLogs]);
-
-  const latencyDrawerTrend = useMemo(() => {
-    if (!selectedLog) return [];
-    const index = sortedLogs.findIndex((log) => log.timestamp === selectedLog.timestamp);
-    const slice = index === -1 ? sortedLogs.slice(-10) : sortedLogs.slice(Math.max(0, index - 9), index + 1);
-    return getSparklineSeries(slice, "latency_ms");
-  }, [selectedLog, sortedLogs]);
-
-  const pingDrawerTrend = useMemo(() => {
-    if (!selectedLog) return [];
-    const index = sortedLogs.findIndex((log) => log.timestamp === selectedLog.timestamp);
-    const slice = index === -1 ? sortedLogs.slice(-10) : sortedLogs.slice(Math.max(0, index - 9), index + 1);
-    return getSparklineSeries(slice, "ping_ms");
-  }, [selectedLog, sortedLogs]);
-
-    const handleEscape = (event: KeyboardEvent) => {
-      if (event.key === "Escape") {
-        setSitePickerOpen(false);
->>>>>>> 408f254e
-      }
-    },
-    [limit, selectedSiteUrl, timeRangeConfig.durationMs, timeRangeConfig.groupBy],
-  );
-
-  useEffect(() => {
-    const controller = new AbortController();
-    fetchOverviewData(controller.signal);
-    return () => controller.abort();
-  }, [fetchOverviewData]);
-
-  useEffect(() => {
-    const controller = new AbortController();
-    fetchSiteData(controller.signal);
-    return () => controller.abort();
-  }, [fetchSiteData]);
-
-  useEffect(() => {
+
     const handleClickOutside = (event: MouseEvent) => {
       if (!sitePickerRef.current) return;
       if (!sitePickerRef.current.contains(event.target as Node)) {
@@ -793,7 +401,6 @@
       .filter((value): value is { timestamp: number; value: number } => value !== null);
   }, [overviewBuckets]);
 
-<<<<<<< HEAD
   const overviewLatencyTrend = useMemo(() => buildTrend(overviewLatencySeries), [overviewLatencySeries]);
   const overviewPingTrend = useMemo(() => buildTrend(overviewPingSeries), [overviewPingSeries]);
   const overviewDnsTrend = useMemo(() => buildTrend(overviewDnsSeries), [overviewDnsSeries]);
@@ -811,139 +418,6 @@
     return siteTrafficRaw;
   }, [siteTrafficFallback, siteTrafficRaw, sortedLogs.length]);
 
-=======
-    document.addEventListener("mousedown", handleClickOutside);
-    document.addEventListener("keydown", handleEscape);
-
-    return () => {
-      document.removeEventListener("mousedown", handleClickOutside);
-      document.removeEventListener("keydown", handleEscape);
-    };
-  }, []);
-
-  useEffect(() => {
-    if (!autoRefreshEnabled) return;
-    const intervalId = window.setInterval(() => {
-      fetchOverviewData();
-      fetchSiteData();
-    }, clamp(autoRefreshInterval, 1, 60) * 1000);
-    return () => window.clearInterval(intervalId);
-  }, [autoRefreshEnabled, autoRefreshInterval, fetchOverviewData, fetchSiteData]);
-
-
-  const handleManualRefresh = useCallback(() => {
-    fetchOverviewData();
-    fetchSiteData();
-  }, [fetchOverviewData, fetchSiteData]);
-
-  const sortedLogs = useMemo(
-    () => [...logs].sort((a, b) => new Date(a.timestamp).getTime() - new Date(b.timestamp).getTime()),
-    [logs],
-  );
-
-  const filters: LogsTableFilters = useMemo(
-    () => ({
-      traffic: trafficFilter,
-      statusRange: httpStatusRange,
-      search: searchTerm,
-      limit,
-    }),
-    [trafficFilter, httpStatusRange, searchTerm, limit],
-  );
-
-  const filteredLogs = useMemo(() => {
-    return sortedLogs.filter((log) => {
-      const trafficAllowed = filters.traffic.size === 0 || filters.traffic.has(log.traffic_light as TrafficLight);
-      if (!trafficAllowed) return false;
-
-      const status = log.http_status;
-      const statusAllowed =
-        status === null || (status >= filters.statusRange.min && status <= filters.statusRange.max);
-      if (!statusAllowed) return false;
-
-      if (filters.search.trim().length > 0) {
-        const value = log.url ?? "";
-        if (!value.toLowerCase().includes(filters.search.toLowerCase())) {
-          return false;
-        }
-      }
-
-      return true;
-    });
-  }, [filters, sortedLogs]);
-
-  const selectedSite = useMemo(
-    () => sites.find((site) => site.url === selectedSiteUrl) ?? null,
-    [sites, selectedSiteUrl],
-  );
-
-  useEffect(() => {
-    setSitePickerOpen(false);
-  }, [selectedSiteUrl]);
-
-  const overviewBuckets = useMemo(() => overview?.buckets ?? [], [overview]);
-  const overviewSummary = overview?.summary ?? summarizeAggregatedBuckets(overviewBuckets);
-  const overviewTraffic = overview?.summary?.traffic_light ?? mergeTrafficLightAggregates(overviewBuckets);
-
-  const overviewLatencySeries = useMemo(
-    () => buildAggregatedTimeseries(overviewBuckets, "latency_avg"),
-    [overviewBuckets],
-  );
-  const overviewPingSeries = useMemo(
-    () => buildAggregatedTimeseries(overviewBuckets, "ping_avg"),
-    [overviewBuckets],
-  );
-  const overviewDnsSeries = useMemo(
-    () => buildAggregatedTimeseries(overviewBuckets, "dns_success_rate"),
-    [overviewBuckets],
-  );
-  const overviewSslSeries = useMemo(
-    () => buildAggregatedTimeseries(overviewBuckets, "ssl_days_left_avg"),
-    [overviewBuckets],
-  );
-  const overviewTrafficSeries = useMemo(
-    () => buildTrafficLightTimeseries(overviewBuckets),
-    [overviewBuckets],
-  );
-
-  const overviewUptime = useMemo(() => {
-    const total = overviewTraffic.green + overviewTraffic.orange + overviewTraffic.red;
-    if (total === 0) return null;
-    return Number(((overviewTraffic.green / total) * 100).toFixed(1));
-  }, [overviewTraffic]);
-
-  const overviewUptimeTrend = useMemo(() => {
-    return overviewBuckets
-      .map((bucket) => {
-        const total =
-          bucket.traffic_light.green + bucket.traffic_light.orange + bucket.traffic_light.red;
-        if (total === 0) return null;
-        return {
-          timestamp: new Date(bucket.timestamp).getTime(),
-          value: Number(((bucket.traffic_light.green / total) * 100).toFixed(1)),
-        };
-      })
-      .filter((value): value is { timestamp: number; value: number } => value !== null);
-  }, [overviewBuckets]);
-
-  const overviewLatencyTrend = useMemo(() => buildTrend(overviewLatencySeries), [overviewLatencySeries]);
-  const overviewPingTrend = useMemo(() => buildTrend(overviewPingSeries), [overviewPingSeries]);
-  const overviewDnsTrend = useMemo(() => buildTrend(overviewDnsSeries), [overviewDnsSeries]);
-  const overviewSslTrend = useMemo(() => buildTrend(overviewSslSeries), [overviewSslSeries]);
-
-  const siteBuckets = useMemo(() => siteAggregate?.buckets ?? [], [siteAggregate]);
-  const siteSummary = siteAggregate?.summary ?? summarizeAggregatedBuckets(siteBuckets);
-  const siteTrafficRaw = siteAggregate?.summary?.traffic_light ?? mergeTrafficLightAggregates(siteBuckets);
-  const siteTrafficFallback = useMemo(() => aggregateTrafficLight(sortedLogs), [sortedLogs]);
-  const siteTraffic = useMemo(() => {
-    const total = siteTrafficRaw.green + siteTrafficRaw.orange + siteTrafficRaw.red;
-    if (total === 0 && sortedLogs.length > 0) {
-      return siteTrafficFallback;
-    }
-    return siteTrafficRaw;
-  }, [siteTrafficFallback, siteTrafficRaw, sortedLogs.length]);
-
->>>>>>> 408f254e
   const siteLatencySeries = useMemo(
     () => buildAggregatedTimeseries(siteBuckets, "latency_avg"),
     [siteBuckets],
@@ -1026,10 +500,6 @@
   return (
     <div className="flex h-full flex-1 flex-col overflow-hidden bg-slate-100/60">
       <div className="flex-1 overflow-y-auto">
-<<<<<<< HEAD
-=======
-
->>>>>>> 408f254e
         <main className="mx-auto flex max-w-[1600px] flex-col gap-12 px-6 pb-16 pt-8">
           <section className="relative overflow-hidden rounded-[32px] border border-slate-200/70 bg-slate-900 text-white shadow-[0_45px_120px_-60px_rgba(15,23,42,0.85)]">
             <div className="pointer-events-none absolute inset-0 bg-[radial-gradient(circle_at_top_left,rgba(56,189,248,0.4),transparent_55%),radial-gradient(circle_at_bottom_right,rgba(129,140,248,0.35),transparent_55%)]" />
@@ -1050,10 +520,7 @@
                   <div className="inline-flex items-center gap-2 rounded-2xl border border-white/15 bg-white/10 px-4 py-2 shadow-inner">
                     <span className="text-[13px] uppercase tracking-[0.25em] text-white/60">Сайтов</span>
                     <span className="text-2xl font-semibold text-white">{overviewSiteCount}</span>
-<<<<<<< HEAD
-=======
-
->>>>>>> 408f254e
+
                   </div>
                   {overviewError ? (
                     <span className="rounded-xl border border-rose-400/60 bg-rose-500/20 px-3 py-1 text-xs text-rose-100 shadow-sm">
@@ -1068,11 +535,7 @@
                     title="Доступность"
                     value={formatPercent(overviewUptime)}
                     trend={overviewUptimeTrend}
-<<<<<<< HEAD
                     trendFormatter={(value: number) => `${value.toFixed(1)}%`}
-=======
-                    trendFormatter={(value) => `${value.toFixed(1)}%`}
->>>>>>> 408f254e
                   />
                   <MetricCard
                     title="Средняя латентность"
@@ -1088,21 +551,13 @@
                     title="% успешных DNS"
                     value={formatPercent(overviewSummary.dns_success_rate)}
                     trend={overviewDnsTrend}
-<<<<<<< HEAD
                     trendFormatter={(value: number) => `${value.toFixed(1)}%`}
-=======
-                    trendFormatter={(value) => `${value.toFixed(1)}%`}
->>>>>>> 408f254e
                   />
                   <MetricCard
                     title="Средний срок SSL"
                     value={formatDays(overviewSummary.ssl_days_left_avg)}
                     trend={overviewSslTrend}
-<<<<<<< HEAD
                     trendFormatter={(value: number) => `${value.toFixed(1)} дн.`}
-=======
-                    trendFormatter={(value) => `${value.toFixed(1)} дн.`}
->>>>>>> 408f254e
                   />
                 </div>
                 <div className="xl:col-span-2">
@@ -1202,10 +657,6 @@
                       </div>
                     ) : null}
                   </div>
-<<<<<<< HEAD
-=======
-
->>>>>>> 408f254e
                 </div>
                 <div className="flex flex-col gap-3 text-sm text-slate-600">
                   <div className="flex flex-wrap items-center justify-end gap-3">
@@ -1253,10 +704,6 @@
                       </button>
                       <div className="flex items-center gap-1 text-xs text-slate-400">
                         <span>каждые</span>
-<<<<<<< HEAD
-=======
-
->>>>>>> 408f254e
                         <input
                           type="number"
                           min={1}
@@ -1264,10 +711,6 @@
                           step={1}
                           value={autoRefreshInterval}
                           onChange={(event) => setAutoRefreshInterval(clamp(Number(event.target.value) || 1, 1, 60))}
-<<<<<<< HEAD
-=======
-
->>>>>>> 408f254e
                           className="h-7 w-16 rounded-full border border-slate-200 bg-white px-2 text-right text-sm text-slate-600 focus-visible:outline-none focus-visible:ring-2 focus-visible:ring-sky-200"
                           aria-label="Интервал автообновления, секунд"
                         />
@@ -1286,10 +729,6 @@
                   <div className="flex flex-wrap justify-end gap-x-4 gap-y-1 text-xs text-slate-400">
                     {lastUpdatedLabel ? <span>Обновлено {lastUpdatedLabel}</span> : null}
                     {isSiteLoading || isOverviewLoading ? <span>Обновляем данные…</span> : null}
-<<<<<<< HEAD
-=======
-
->>>>>>> 408f254e
                   </div>
                 </div>
               </div>
@@ -1306,10 +745,6 @@
                 Отображение агрегированных значений по всему парку сайтов.
               </p>
             </header>
-<<<<<<< HEAD
-=======
-
->>>>>>> 408f254e
             <div className="grid gap-4 xl:grid-cols-2">
               <LatencyChart
                 data={overviewLatencySeries}
@@ -1329,10 +764,6 @@
             <div className="flex flex-wrap items-start justify-between gap-4">
               <div className="space-y-1">
                 <span className="text-xs font-semibold uppercase tracking-[0.25em] text-slate-400">Выбранный сайт</span>
-<<<<<<< HEAD
-=======
-
->>>>>>> 408f254e
                 <h2 className="text-xl font-semibold text-slate-900">
                   {selectedSite ? getHostname(selectedSite) : "Выберите ресурс"}
                 </h2>
@@ -1341,10 +772,6 @@
                 </p>
               </div>
               {selectedSite ? (
-<<<<<<< HEAD
-=======
-
->>>>>>> 408f254e
                 <div className="flex flex-col items-end gap-2 text-right">
                   <span className={clsx("inline-flex items-center gap-2 rounded-full border px-3 py-1 text-xs font-medium", statusBadgeClass)}>
                     <span className="h-2.5 w-2.5 rounded-full bg-current" />
@@ -1356,10 +783,6 @@
             </div>
             {error ? (
               <div className="rounded-2xl border border-rose-200/80 bg-rose-50/80 px-4 py-3 text-sm text-rose-700 shadow-sm">{error}</div>
-<<<<<<< HEAD
-=======
-
->>>>>>> 408f254e
             ) : null}
             <div className="grid gap-4 xl:grid-cols-5">
               <div className="grid gap-4 sm:grid-cols-2 xl:col-span-4 xl:grid-cols-4">
@@ -1373,42 +796,22 @@
                   value={formatMs(sitePingAvg)}
                   trend={sitePingTrend}
                 />
-<<<<<<< HEAD
                 <MetricCard title="Доступность" value={uptime === null ? "—" : `${uptime}%`} />
-=======
-
-                <MetricCard title="Доступность" value={uptime === null ? "—" : `${uptime}%`} />
-
->>>>>>> 408f254e
                 <MetricCard
                   title="% успешных DNS"
                   value={formatPercent(siteDnsSuccess)}
                   trend={siteDnsTrend}
-<<<<<<< HEAD
                   trendFormatter={(value: number) => `${value.toFixed(1)}%`}
-=======
-                  trendFormatter={(value) => `${value.toFixed(1)}%`}
->>>>>>> 408f254e
                 />
                 <MetricCard
                   title="Средний срок SSL"
                   value={formatDays(siteSslAvg)}
                   trend={siteSslTrend}
-<<<<<<< HEAD
                   trendFormatter={(value: number) => `${value.toFixed(1)} дн.`}
                   accent={sslAccent}
                 />
               </div>
               <MetricCard title="Проверок" value={siteChecks} description="Количество записей в выборке" compact />
-=======
-                  trendFormatter={(value) => `${value.toFixed(1)} дн.`}
-                  accent={sslAccent}
-                />
-              </div>
-
-              <MetricCard title="Проверок" value={siteChecks} description="Количество записей в выборке" compact />
-
->>>>>>> 408f254e
             </div>
             <IncidentBanner incidentCount={incidentsCount} windowSize={filteredLogs.length || siteChecks} />
             <div className="grid gap-4 xl:grid-cols-2">
@@ -1429,11 +832,7 @@
                   data={siteSslSeries}
                   color="#0ea5e9"
                   label="SSL, дни"
-<<<<<<< HEAD
                   valueFormatter={(value: number) => `${value.toFixed(1)} дн.`}
-=======
-                  valueFormatter={(value) => `${value.toFixed(1)} дн.`}
->>>>>>> 408f254e
                   tooltipFormatter={aggregatedTooltip("SSL", "дн.", 1)}
                 />
               </div>
@@ -1441,11 +840,7 @@
                 data={siteDnsSeries}
                 color="#22c55e"
                 label="DNS, %"
-<<<<<<< HEAD
                 valueFormatter={(value: number) => `${value.toFixed(1)}%`}
-=======
-                valueFormatter={(value) => `${value.toFixed(1)}%`}
->>>>>>> 408f254e
                 tooltipFormatter={aggregatedTooltip("DNS", "%", 1)}
               />
               <TrafficLightPie data={siteTraffic} title="Светофор сайта" />
@@ -1460,13 +855,7 @@
               onLimitChange={setLimit}
             />
           </section>
-<<<<<<< HEAD
         </main>
-=======
-
-        </main>
-
->>>>>>> 408f254e
       </div>
       <LogDetailsDrawer
         log={selectedLog}
