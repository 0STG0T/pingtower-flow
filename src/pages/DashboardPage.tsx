--- conflicted
+++ resolved
@@ -24,36 +24,23 @@
 import { TimeseriesChart } from "@/components/dashboard/TimeseriesChart";
 import { TrafficLightTimeline } from "@/components/dashboard/TrafficLightTimeline";
 import {
-<<<<<<< HEAD
-=======
-
->>>>>>> 31c932cc
+
   LogsTable,
   type LogsTableFilters,
 } from "@/components/dashboard/LogsTable";
 import { LogDetailsDrawer } from "@/components/dashboard/LogDetailsDrawer";
-<<<<<<< HEAD
+
 import { IncidentBanner } from "@/components/dashboard/IncidentBanner";
 import { RefreshCw } from "lucide-react";
 
-=======
-
-import { IncidentBanner } from "@/components/dashboard/IncidentBanner";
-import { RefreshCw } from "lucide-react";
-
-
->>>>>>> 31c932cc
 const API_URL = "http://localhost:8000";
 
 const TIME_RANGES = [
   { value: "1s", label: "1 сек", durationMs: 1_000, groupBy: "1s" },
   { value: "1m", label: "1 мин", durationMs: 60_000, groupBy: "1m" },
   { value: "10m", label: "10 мин", durationMs: 600_000, groupBy: "10m" },
-<<<<<<< HEAD
   { value: "60m", label: "1 час", durationMs: 3_600_000, groupBy: "60m" },
-=======
-  { value: "60m", label: "60 мин", durationMs: 3_600_000, groupBy: "60m" },
->>>>>>> 31c932cc
+
   { value: "1d", label: "1 день", durationMs: 86_400_000, groupBy: "1d" },
   { value: "1w", label: "1 неделя", durationMs: 604_800_000, groupBy: "1w" },
 ] as const;
@@ -78,18 +65,12 @@
   return series.slice(-limit).map((point) => ({ timestamp: point.timestamp, value: point.value }));
 };
 
-<<<<<<< HEAD
-=======
-
->>>>>>> 31c932cc
+
 
 type Site = {
   name: string;
   url: string;
-<<<<<<< HEAD
-=======
-
->>>>>>> 31c932cc
+
 };
 
 const getInitials = (site: Site) => {
@@ -120,10 +101,7 @@
   } catch {
     return site.url;
   }
-<<<<<<< HEAD
-=======
-
->>>>>>> 31c932cc
+
 };
 
 const formatMs = (value: number | null) => (value === null ? "—" : `${Math.round(value)} мс`);
@@ -136,10 +114,7 @@
 export default function DashboardPage() {
   const [sites, setSites] = useState<Site[]>([]);
   const [selectedSiteUrl, setSelectedSiteUrl] = useState<string>("");
-<<<<<<< HEAD
-=======
-
->>>>>>> 31c932cc
+
   const [timeRange, setTimeRange] = useState<(typeof TIME_RANGES)[number]["value"]>("1m");
   const [logs, setLogs] = useState<LogRecord[]>([]);
   const [overview, setOverview] = useState<AggregatedDashboardResponse | null>(null);
@@ -147,10 +122,7 @@
   const [isOverviewLoading, setIsOverviewLoading] = useState(false);
   const [isSiteLoading, setIsSiteLoading] = useState(false);
   const [overviewError, setOverviewError] = useState<string | null>(null);
-<<<<<<< HEAD
-=======
-
->>>>>>> 31c932cc
+
   const [error, setError] = useState<string | null>(null);
   const [lastUpdated, setLastUpdated] = useState<Date | null>(null);
   const [autoRefreshEnabled, setAutoRefreshEnabled] = useState(true);
@@ -168,21 +140,15 @@
 
   useEffect(() => {
     let isMounted = true;
-<<<<<<< HEAD
-=======
-
->>>>>>> 31c932cc
     const loadSites = async () => {
       try {
         const response = await axios.get<Site[]>(`${API_URL}/sites`);
         if (!isMounted) return;
         setSites(response.data);
         if (response.data.length > 0) {
-<<<<<<< HEAD
+
           setSelectedSiteUrl((current) => current || response.data[0].url);
-=======
-
->>>>>>> 31c932cc
+
         }
       } catch (err) {
         console.error("Failed to load sites", err);
@@ -223,6 +189,7 @@
         if (!signal?.aborted) {
           setIsOverviewLoading(false);
         }
+
       }
     },
     [timeRangeConfig.durationMs, timeRangeConfig.groupBy],
@@ -238,6 +205,7 @@
 
       setIsSiteLoading(true);
       const since = new Date(Date.now() - timeRangeConfig.durationMs).toISOString();
+
 
       try {
         const [aggregateResponse, logsResponse] = await Promise.all([
@@ -286,7 +254,6 @@
     fetchOverviewData(controller.signal);
     return () => controller.abort();
   }, [fetchOverviewData]);
-<<<<<<< HEAD
 
   useEffect(() => {
     const controller = new AbortController();
@@ -449,162 +416,15 @@
     return getSparklineSeries(slice, "latency_ms");
   }, [selectedLog, sortedLogs]);
 
-=======
-
-  useEffect(() => {
-    const controller = new AbortController();
-    fetchSiteData(controller.signal);
-    return () => controller.abort();
-  }, [fetchSiteData]);
-
-  useEffect(() => {
-    if (!autoRefreshEnabled) return;
-    const intervalId = window.setInterval(() => {
-      fetchOverviewData();
-      fetchSiteData();
-    }, clamp(autoRefreshInterval, 1, 60) * 1000);
-    return () => window.clearInterval(intervalId);
-  }, [autoRefreshEnabled, autoRefreshInterval, fetchOverviewData, fetchSiteData]);
-
-  const handleManualRefresh = useCallback(() => {
-    fetchOverviewData();
-    fetchSiteData();
-  }, [fetchOverviewData, fetchSiteData]);
-
-  const sortedLogs = useMemo(
-    () => [...logs].sort((a, b) => new Date(a.timestamp).getTime() - new Date(b.timestamp).getTime()),
-    [logs],
-  );
-
-  const filters: LogsTableFilters = useMemo(
-    () => ({
-      traffic: trafficFilter,
-      statusRange: httpStatusRange,
-      search: searchTerm,
-      limit,
-    }),
-    [trafficFilter, httpStatusRange, searchTerm, limit],
-  );
-
-  const filteredLogs = useMemo(() => {
-    return sortedLogs.filter((log) => {
-      const trafficAllowed = filters.traffic.size === 0 || filters.traffic.has(log.traffic_light as TrafficLight);
-      if (!trafficAllowed) return false;
-
-      const status = log.http_status;
-      const statusAllowed =
-        status === null || (status >= filters.statusRange.min && status <= filters.statusRange.max);
-      if (!statusAllowed) return false;
-
-      if (filters.search.trim().length > 0) {
-        const value = log.url ?? "";
-        if (!value.toLowerCase().includes(filters.search.toLowerCase())) {
-          return false;
-        }
-      }
-
-      return true;
-    });
-  }, [filters, sortedLogs]);
-
-  const selectedSite = useMemo(
-    () => sites.find((site) => site.url === selectedSiteUrl) ?? null,
-    [sites, selectedSiteUrl],
-  );
-
-  const overviewBuckets = useMemo(() => overview?.buckets ?? [], [overview]);
-  const overviewSummary = overview?.summary ?? summarizeAggregatedBuckets(overviewBuckets);
-  const overviewTraffic = overview?.summary?.traffic_light ?? mergeTrafficLightAggregates(overviewBuckets);
-
-  const overviewLatencySeries = useMemo(
-    () => buildAggregatedTimeseries(overviewBuckets, "latency_avg"),
-    [overviewBuckets],
-  );
-  const overviewPingSeries = useMemo(
-    () => buildAggregatedTimeseries(overviewBuckets, "ping_avg"),
-    [overviewBuckets],
-  );
-  const overviewDnsSeries = useMemo(
-    () => buildAggregatedTimeseries(overviewBuckets, "dns_success_rate"),
-    [overviewBuckets],
-  );
-  const overviewSslSeries = useMemo(
-    () => buildAggregatedTimeseries(overviewBuckets, "ssl_days_left_avg"),
-    [overviewBuckets],
-  );
-  const overviewTrafficSeries = useMemo(
-    () => buildTrafficLightTimeseries(overviewBuckets),
-    [overviewBuckets],
-  );
-
-  const overviewLatencyTrend = useMemo(() => buildTrend(overviewLatencySeries), [overviewLatencySeries]);
-  const overviewPingTrend = useMemo(() => buildTrend(overviewPingSeries), [overviewPingSeries]);
-  const overviewDnsTrend = useMemo(() => buildTrend(overviewDnsSeries), [overviewDnsSeries]);
-  const overviewSslTrend = useMemo(() => buildTrend(overviewSslSeries), [overviewSslSeries]);
-
-  const siteBuckets = useMemo(() => siteAggregate?.buckets ?? [], [siteAggregate]);
-  const siteSummary = siteAggregate?.summary ?? summarizeAggregatedBuckets(siteBuckets);
-  const siteTrafficRaw = siteAggregate?.summary?.traffic_light ?? mergeTrafficLightAggregates(siteBuckets);
-  const siteTrafficFallback = useMemo(() => aggregateTrafficLight(sortedLogs), [sortedLogs]);
-  const siteTraffic = useMemo(() => {
-    const total = siteTrafficRaw.green + siteTrafficRaw.orange + siteTrafficRaw.red;
-    if (total === 0 && sortedLogs.length > 0) {
-      return siteTrafficFallback;
-    }
-    return siteTrafficRaw;
-  }, [siteTrafficFallback, siteTrafficRaw, sortedLogs.length]);
-
-  const siteLatencySeries = useMemo(
-    () => buildAggregatedTimeseries(siteBuckets, "latency_avg"),
-    [siteBuckets],
-  );
-  const sitePingSeries = useMemo(
-    () => buildAggregatedTimeseries(siteBuckets, "ping_avg"),
-    [siteBuckets],
-  );
-  const siteDnsSeries = useMemo(
-    () => buildAggregatedTimeseries(siteBuckets, "dns_success_rate"),
-    [siteBuckets],
-  );
-  const siteSslSeries = useMemo(
-    () => buildAggregatedTimeseries(siteBuckets, "ssl_days_left_avg"),
-    [siteBuckets],
-  );
-
-  const siteLatencyTrend = useMemo(() => buildTrend(siteLatencySeries), [siteLatencySeries]);
-  const sitePingTrend = useMemo(() => buildTrend(sitePingSeries), [sitePingSeries]);
-  const siteDnsTrend = useMemo(() => buildTrend(siteDnsSeries), [siteDnsSeries]);
-  const siteSslTrend = useMemo(() => buildTrend(siteSslSeries), [siteSslSeries]);
-
-  const siteLatencyAvg = siteSummary.latency_avg;
-  const sitePingAvg = siteSummary.ping_avg;
-  const siteDnsSuccess = siteSummary.dns_success_rate ?? calcDnsSuccessRate(sortedLogs);
-  const siteSslAvg = siteSummary.ssl_days_left_avg;
-  const siteChecks = sortedLogs.length;
-  const uptime = useMemo(() => calcUptime(sortedLogs), [sortedLogs]);
-  const sslDaysLeftMin = useMemo(() => minSslDays(sortedLogs), [sortedLogs]);
-  const incidentsCount = useMemo(() => countIncidents(filteredLogs), [filteredLogs]);
-
-  const latencyDrawerTrend = useMemo(() => {
-    if (!selectedLog) return [];
-    const index = sortedLogs.findIndex((log) => log.timestamp === selectedLog.timestamp);
-    const slice = index === -1 ? sortedLogs.slice(-10) : sortedLogs.slice(Math.max(0, index - 9), index + 1);
-    return getSparklineSeries(slice, "latency_ms");
-  }, [selectedLog, sortedLogs]);
-
->>>>>>> 31c932cc
   const pingDrawerTrend = useMemo(() => {
     if (!selectedLog) return [];
     const index = sortedLogs.findIndex((log) => log.timestamp === selectedLog.timestamp);
     const slice = index === -1 ? sortedLogs.slice(-10) : sortedLogs.slice(Math.max(0, index - 9), index + 1);
     return getSparklineSeries(slice, "ping_ms");
   }, [selectedLog, sortedLogs]);
-<<<<<<< HEAD
-=======
 
   const latestLog = filteredLogs[filteredLogs.length - 1] ?? sortedLogs[sortedLogs.length - 1] ?? null;
   const activeTrafficLight = latestLog?.traffic_light ?? "green";
-
 
   const statusBadgeClass = useMemo(() => {
     switch (activeTrafficLight) {
@@ -641,49 +461,8 @@
   const overviewSiteCount = sites.length;
   const sslAccent =
     sslDaysLeftMin === null ? "default" : sslDaysLeftMin <= 0 ? "danger" : sslDaysLeftMin < 7 ? "warning" : "default";
->>>>>>> 31c932cc
-
-  const latestLog = filteredLogs[filteredLogs.length - 1] ?? sortedLogs[sortedLogs.length - 1] ?? null;
-  const activeTrafficLight = latestLog?.traffic_light ?? "green";
-
-  const statusBadgeClass = useMemo(() => {
-    switch (activeTrafficLight) {
-      case "red":
-        return "bg-rose-100 text-rose-700 border border-rose-200";
-      case "orange":
-        return "bg-amber-100 text-amber-700 border border-amber-200";
-      default:
-        return "bg-emerald-100 text-emerald-700 border border-emerald-200";
-    }
-  }, [activeTrafficLight]);
-  const handleToggleTraffic = useCallback((traffic: TrafficLight) => {
-    setTrafficFilter((prev) => {
-      const next = new Set(prev);
-      if (next.has(traffic)) {
-        next.delete(traffic);
-        if (next.size === 0) {
-          return new Set(TRAFFIC_OPTIONS);
-        }
-      } else {
-        next.add(traffic);
-      }
-      return next;
-    });
-  }, []);
-
-  const handleStatusRangeChange = useCallback((range: { min: number; max: number }) => {
-    setHttpStatusRange({
-      min: clamp(range.min, 100, 599),
-      max: clamp(range.max, 100, 599),
-    });
-  }, []);
-
-  const overviewSiteCount = sites.length;
-  const sslAccent =
-    sslDaysLeftMin === null ? "default" : sslDaysLeftMin <= 0 ? "danger" : sslDaysLeftMin < 7 ? "warning" : "default";
 
   return (
-<<<<<<< HEAD
     <div className="flex h-full flex-1 flex-col overflow-hidden bg-slate-100/60">
       <div className="flex-1 overflow-y-auto">
         <div className="mx-auto flex max-w-[1600px] flex-col gap-12 px-6 pb-16 pt-6">
@@ -868,175 +647,16 @@
               </div>
               {selectedSite ? (
                 <span className={`inline-flex items-center gap-2 rounded-full px-3 py-1 text-xs font-medium capitalize ${statusBadgeClass}`}>
-=======
-    <div className="flex h-full flex-1 flex-col overflow-hidden">
-      <div className="flex-1 overflow-y-auto">
-        <div className="mx-auto flex max-w-[1600px] flex-col gap-10 px-6 pb-14 pt-6">
-          <section className="space-y-6">
-            <div className="flex flex-wrap items-end justify-between gap-4">
-              <div>
-                <h1 className="text-2xl font-semibold text-slate-900">Общая статистика</h1>
-                <p className="text-sm text-slate-500">Все сайты за выбранный период.</p>
-              </div>
-              {overviewError ? <span className="text-sm text-rose-600">{overviewError}</span> : null}
-            </div>
-            <div className="grid gap-4 xl:grid-cols-6">
-              <div className="grid gap-4 sm:grid-cols-2 xl:col-span-4 xl:grid-cols-4">
-                <MetricCard title="Сайтов" value={overviewSiteCount} description="Активные ресурсы" compact />
-                <MetricCard
-                  title="Средняя латентность"
-                  value={formatMs(overviewSummary.latency_avg)}
-                  trend={overviewLatencyTrend}
-                />
-                <MetricCard
-                  title="Средний пинг"
-                  value={formatMs(overviewSummary.ping_avg)}
-                  trend={overviewPingTrend}
-                />
-                <MetricCard
-                  title="% успешных DNS"
-                  value={formatPercent(overviewSummary.dns_success_rate)}
-                  trend={overviewDnsTrend}
-                  trendFormatter={(value) => `${value.toFixed(1)}%`}
-                />
-                <MetricCard
-                  title="Средний срок SSL"
-                  value={formatDays(overviewSummary.ssl_days_left_avg)}
-                  trend={overviewSslTrend}
-                  trendFormatter={(value) => `${value.toFixed(1)} дн.`}
-                />
-              </div>
-              <div className="xl:col-span-2">
-                <TrafficLightPie data={overviewTraffic} title="Светофор (все сайты)" />
-              </div>
-            </div>
-            <div className="grid gap-4 xl:grid-cols-2">
-              <LatencyChart
-                data={overviewLatencySeries}
-                label="Латентность (все сайты)"
-                tooltipFormatter={aggregatedTooltip("Латентность", "мс")}
-              />
-              <PingChart
-                data={overviewPingSeries}
-                label="Пинг (все сайты)"
-                tooltipFormatter={aggregatedTooltip("Пинг", "мс")}
-              />
-            </div>
-            <TrafficLightTimeline data={overviewTrafficSeries} title="Распределение статусов (все сайты)" />
-          </section>
-
-          <div className="sticky top-16 z-30 -mx-6 border-y border-slate-200/80 bg-slate-50/90 px-6 py-4 backdrop-blur">
-            <div className="flex flex-col gap-4">
-              <div className="flex flex-wrap items-center justify-between gap-4">
-
-                <div className="flex-1 overflow-x-auto">
-                  <div className="flex w-max gap-2">
-                    {sites.map((site) => {
-                      const isActive = site.url === selectedSiteUrl;
-                      return (
-                        <button
-                          key={site.url}
-                          type="button"
-                          onClick={() => setSelectedSiteUrl(site.url)}
-                          className={`flex items-center gap-3 rounded-xl border px-4 py-3 text-left shadow-sm transition focus-visible:outline-none focus-visible:ring-2 focus-visible:ring-slate-400 ${
-                            isActive
-                              ? "border-slate-900 bg-slate-900 text-white"
-                              : "border-slate-200 bg-white text-slate-600"
-                          }`}
-                        >
-                          <span className="flex h-8 w-8 items-center justify-center rounded-full bg-slate-900/10 text-sm font-semibold">
-                            {getInitials(site)}
-                          </span>
-                          <div className="flex flex-col">
-                            <span className="text-sm font-semibold leading-5">{getHostname(site)}</span>
-
-                            <span className="text-xs text-slate-400">{site.url}</span>
-                          </div>
-                        </button>
-                      );
-                    })}
-                  </div>
-                </div>
-                <div className="flex flex-wrap items-center gap-2">
-                  {TIME_RANGES.map((range) => {
-                    const isActive = range.value === timeRange;
-                    return (
-                      <button
-                        key={range.value}
-                        type="button"
-                        onClick={() => setTimeRange(range.value)}
-                        className={`h-9 rounded-full border px-4 text-sm font-semibold transition focus-visible:outline-none focus-visible:ring-2 focus-visible:ring-slate-400 ${
-                          isActive ? "border-slate-900 bg-slate-900 text-white" : "border-slate-200 bg-white text-slate-600"
-                        }`}
-                      >
-                        {range.label}
-
-                      </button>
-                    );
-                  })}
-                </div>
-              </div>
-              <div className="flex flex-wrap items-center gap-3 text-xs text-slate-500">
-                <label className="flex items-center gap-2 text-sm text-slate-600">
-                  <input
-                    type="checkbox"
-                    checked={autoRefreshEnabled}
-                    onChange={(event) => setAutoRefreshEnabled(event.target.checked)}
-                    className="h-4 w-4 rounded border-slate-300 text-slate-900 focus:ring-slate-400"
-                  />
-                  Автообновление
-                </label>
-                <div className="flex items-center gap-2 text-sm text-slate-600">
-                  <span>Интервал</span>
-                  <input
-                    type="number"
-                    min={1}
-                    max={60}
-                    value={autoRefreshInterval}
-                    onChange={(event) => setAutoRefreshInterval(clamp(Number(event.target.value) || 1, 1, 60))}
-                    className="h-8 w-16 rounded-md border border-slate-200 bg-white px-2 text-slate-600 focus-visible:outline-none focus-visible:ring-2 focus-visible:ring-slate-400"
-                  />
-                  <span>сек.</span>
-                </div>
-                <button
-                  type="button"
-                  onClick={handleManualRefresh}
-                  className="inline-flex items-center gap-2 rounded-full border border-slate-200 bg-white px-3 py-2 text-sm font-semibold text-slate-600 transition hover:border-slate-300 focus-visible:outline-none focus-visible:ring-2 focus-visible:ring-slate-400"
-                >
-                  <RefreshCw className={`h-4 w-4 ${isSiteLoading || isOverviewLoading ? "animate-spin" : ""}`} />
-                  Обновить
-                </button>
-                {lastUpdated ? (
-                  <span className="text-sm text-slate-500">Обновлено {lastUpdated.toLocaleTimeString()}</span>
-                ) : null}
-                {isSiteLoading || isOverviewLoading ? (
-                  <span className="text-sm text-slate-400">Обновляем данные…</span>
-                ) : null}
-
-              </div>
-            </div>
-          </div>
-
-          <section className="space-y-6">
-            <div className="flex flex-wrap items-end justify-between gap-4">
-              <div>
-                <h2 className="text-xl font-semibold text-slate-900">Дашборд сайта</h2>
-                <p className="text-sm text-slate-500">{selectedSite ? selectedSite.url : "Выберите ресурс"}</p>
-              </div>
-              {selectedSite ? (
-                <span className={`inline-flex items-center gap-2 rounded-full px-3 py-1 text-xs font-medium ${statusBadgeClass}`}>
->>>>>>> 31c932cc
+
                   <span className="h-2 w-2 rounded-full bg-current" />
                   {activeTrafficLight}
                 </span>
               ) : null}
             </div>
             {error ? (
-<<<<<<< HEAD
+
               <div className="rounded-2xl border border-rose-200/80 bg-rose-50/80 px-4 py-3 text-sm text-rose-700 shadow-sm">{error}</div>
-=======
-              <div className="rounded-xl border border-rose-200 bg-rose-50 px-4 py-3 text-sm text-rose-600">{error}</div>
->>>>>>> 31c932cc
+
             ) : null}
             <div className="grid gap-4 xl:grid-cols-5">
               <div className="grid gap-4 sm:grid-cols-2 xl:col-span-4 xl:grid-cols-4">
@@ -1050,14 +670,9 @@
                   value={formatMs(sitePingAvg)}
                   trend={sitePingTrend}
                 />
-<<<<<<< HEAD
+
                 <MetricCard title="Доступность" value={uptime === null ? "—" : `${uptime}%`} />
-=======
-                <MetricCard
-                  title="Доступность"
-                  value={uptime === null ? "—" : `${uptime}%`}
-                />
->>>>>>> 31c932cc
+
                 <MetricCard
                   title="% успешных DNS"
                   value={formatPercent(siteDnsSuccess)}
@@ -1072,16 +687,9 @@
                   accent={sslAccent}
                 />
               </div>
-<<<<<<< HEAD
+
               <MetricCard title="Проверок" value={siteChecks} description="Количество записей в выборке" compact />
-=======
-              <MetricCard
-                title="Проверок"
-                value={siteChecks}
-                description="Количество записей в выборке"
-                compact
-              />
->>>>>>> 31c932cc
+
             </div>
             <IncidentBanner incidentCount={incidentsCount} windowSize={filteredLogs.length || siteChecks} />
             <div className="grid gap-4 xl:grid-cols-2">
@@ -1127,10 +735,6 @@
           </section>
         </div>
       </div>
-<<<<<<< HEAD
-=======
-
->>>>>>> 31c932cc
       <LogDetailsDrawer
         log={selectedLog}
         open={Boolean(selectedLog)}
@@ -1140,8 +744,5 @@
       />
     </div>
   );
-<<<<<<< HEAD
-
-=======
->>>>>>> 31c932cc
+
 }
