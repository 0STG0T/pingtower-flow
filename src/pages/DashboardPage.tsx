--- conflicted
+++ resolved
@@ -3,28 +3,15 @@
 import clsx from "clsx";
 import {
   aggregateTrafficLight,
-<<<<<<< HEAD
   buildTimeseries,
   buildTrafficLightTimeseries,
   calcAvgLatency,
   calcAvgPing,
-=======
-  buildAggregatedTimeseries,
-  buildTrafficLightTimeseries,
->>>>>>> 87308647
   calcDnsSuccessRate,
   calcUptime,
   countIncidents,
   getSparklineSeries,
-<<<<<<< HEAD
   minSslDays,
-=======
-  mergeTrafficLightAggregates,
-  minSslDays,
-  summarizeAggregatedBuckets,
-  type AggregatedBucket,
-  type AggregatedDashboardResponse,
->>>>>>> 87308647
   type ChartPoint,
   type LogRecord,
   type TrafficLight,
@@ -36,15 +23,10 @@
 import { TimeseriesChart } from "@/components/dashboard/TimeseriesChart";
 import { TrafficLightTimeline } from "@/components/dashboard/TrafficLightTimeline";
 import {
-<<<<<<< HEAD
-=======
-
->>>>>>> 87308647
   LogsTable,
   type LogsTableFilters,
 } from "@/components/dashboard/LogsTable";
 import { LogDetailsDrawer } from "@/components/dashboard/LogDetailsDrawer";
-<<<<<<< HEAD
 import { IncidentBanner } from "@/components/dashboard/IncidentBanner";
 import { Check, ChevronDown, RefreshCw } from "lucide-react";
 
@@ -63,29 +45,6 @@
 const DEFAULT_LIMIT = 500;
 const TRAFFIC_OPTIONS: TrafficLight[] = ["green", "orange", "red"];
 
-=======
-
-import { IncidentBanner } from "@/components/dashboard/IncidentBanner";
-import { Check, ChevronDown, RefreshCw } from "lucide-react";
-
-
-const API_URL = "http://localhost:8000";
-
-const TIME_RANGES = [
-  { value: "1s", label: "1 сек", durationMs: 1_000, groupBy: "1s" },
-  { value: "1m", label: "1 мин", durationMs: 60_000, groupBy: "1m" },
-  { value: "10m", label: "10 мин", durationMs: 600_000, groupBy: "10m" },
-  { value: "60m", label: "1 час", durationMs: 3_600_000, groupBy: "60m" },
-
-  { value: "1d", label: "1 день", durationMs: 86_400_000, groupBy: "1d" },
-  { value: "1w", label: "1 неделя", durationMs: 604_800_000, groupBy: "1w" },
-] as const;
-
-const DEFAULT_LIMIT = 500;
-const TRAFFIC_OPTIONS: TrafficLight[] = ["green", "orange", "red"];
-
-
->>>>>>> 87308647
 const TRAFFIC_LABELS: Record<TrafficLight, string> = {
   green: "Стабильно",
   orange: "Предупреждения",
@@ -98,25 +57,9 @@
   red: "border-rose-200 bg-rose-50 text-rose-600",
 };
 
-<<<<<<< HEAD
+
 const clamp = (value: number, min: number, max: number) => Math.min(Math.max(value, min), max);
 
-=======
-
-const clamp = (value: number, min: number, max: number) => Math.min(Math.max(value, min), max);
-
-const isAggregatedBucket = (value: unknown): value is AggregatedBucket => {
-  return !!value && typeof value === "object" && "count" in value && "traffic_light" in value;
-};
-
-const aggregatedTooltip = (label: string, unit = "", digits = 0) => (meta: unknown, value: number) => {
-  const bucket = isAggregatedBucket(meta) ? meta : null;
-  const formatted = `${value.toFixed(digits)}${unit ? ` ${unit}` : ""}`;
-  const checks = bucket ? `\nПроверок: ${bucket.count}` : "";
-  return `${label}: ${formatted}${checks}`;
-};
-
->>>>>>> 87308647
 const buildTrend = (series: ChartPoint[], limit = 120) => {
   return series.slice(-limit).map((point) => ({ timestamp: point.timestamp, value: point.value }));
 };
@@ -125,10 +68,6 @@
 type Site = {
   name: string;
   url: string;
-<<<<<<< HEAD
-=======
-
->>>>>>> 87308647
 };
 
 const getInitials = (site: Site) => {
@@ -159,10 +98,6 @@
   } catch {
     return site.url;
   }
-<<<<<<< HEAD
-=======
-
->>>>>>> 87308647
 };
 
 const formatMs = (value: number | null) => (value === null ? "—" : `${Math.round(value)} мс`);
@@ -171,24 +106,13 @@
 const formatDays = (value: number | null, digits = 1) =>
   value === null ? "—" : `${value.toFixed(digits)} дн.`;
 
-
-<<<<<<< HEAD
-=======
-// ...все твои импорты остаются
-
->>>>>>> 87308647
 export default function DashboardPage() {
   // --- state (без изменений)
   const [sites, setSites] = useState<Site[]>([]);
   const [selectedSiteUrl, setSelectedSiteUrl] = useState<string>("");
   const [timeRange, setTimeRange] = useState<(typeof TIME_RANGES)[number]["value"]>("1m");
   const [logs, setLogs] = useState<LogRecord[]>([]);
-<<<<<<< HEAD
   const [overviewLogs, setOverviewLogs] = useState<LogRecord[]>([]);
-=======
-  const [overview, setOverview] = useState<AggregatedDashboardResponse | null>(null);
-  const [siteAggregate, setSiteAggregate] = useState<AggregatedDashboardResponse | null>(null);
->>>>>>> 87308647
   const [isOverviewLoading, setIsOverviewLoading] = useState(false);
   const [isSiteLoading, setIsSiteLoading] = useState(false);
   const [overviewError, setOverviewError] = useState<string | null>(null);
@@ -203,12 +127,10 @@
   const [selectedLog, setSelectedLog] = useState<LogRecord | null>(null);
   const [sitePickerOpen, setSitePickerOpen] = useState(false);
   const sitePickerRef = useRef<HTMLDivElement | null>(null);
-
   const timeRangeConfig = useMemo(
     () => TIME_RANGES.find((option) => option.value === timeRange) ?? TIME_RANGES[1],
     [timeRange],
   );
-<<<<<<< HEAD
 
   useEffect(() => {
     let isMounted = true;
@@ -324,264 +246,10 @@
       if (!sitePickerRef.current) return;
       if (!sitePickerRef.current.contains(event.target as Node)) {
         setSitePickerOpen(false);
-=======
-
-  // --- загрузка списка сайтов
-  useEffect(() => {
-    let isMounted = true;
-    axios.get<Site[]>(`${API_URL}/sites`)
-      .then((res) => {
-        if (!isMounted) return;
-        setSites(res.data);
-        if (res.data.length > 0) {
-          setSelectedSiteUrl((cur) => cur || res.data[0].url);
-        }
-      })
-      .catch(() => {
-        if (isMounted) setOverviewError("Не удалось загрузить список сайтов");
-      });
-    return () => { isMounted = false; };
-  }, []);
-
-  // --- общая загрузка overview + site
-  const loadData = useCallback(async (signal?: AbortSignal) => {
-    const since = new Date(Date.now() - timeRangeConfig.durationMs).toISOString();
-
-    // Overview
-    setIsOverviewLoading(true);
-    try {
-      const res = await axios.get<AggregatedDashboardResponse>(`${API_URL}/logs/aggregated`, {
-        params: { since, group_by: timeRangeConfig.groupBy },
-        signal,
-      });
-      if (!signal?.aborted) setOverview(res.data);
-    } catch (err) {
-      if (!(err instanceof CanceledError) && !signal?.aborted) {
-        setOverviewError("Не удалось загрузить общую статистику");
-      }
-    } finally {
-      if (!signal?.aborted) setIsOverviewLoading(false);
-    }
-
-    // Site
-    if (!selectedSiteUrl) return;
-    setIsSiteLoading(true);
-    try {
-      const [agg, logsRes] = await Promise.all([
-        axios.get<AggregatedDashboardResponse>(`${API_URL}/logs/aggregated`, {
-          params: { since, group_by: timeRangeConfig.groupBy, url: selectedSiteUrl },
-          signal,
-        }),
-        axios.get<LogRecord[]>(`${API_URL}/logs`, {
-          params: { url: selectedSiteUrl, limit, since },
-          signal,
-        }),
-      ]);
-      if (!signal?.aborted) {
-        setSiteAggregate(agg.data);
-        setLogs(Array.isArray(logsRes.data) ? logsRes.data : []);
-        setError(null);
-        setLastUpdated(new Date());
-      }
-    } catch (err) {
-      if (!(err instanceof CanceledError) && !signal?.aborted) {
-        setError("Не удалось загрузить данные сайта");
-      }
-    } finally {
-      if (!signal?.aborted) setIsSiteLoading(false);
-    }
-  }, [timeRangeConfig, selectedSiteUrl, limit]);
-
-  // --- запуск загрузки
-  useEffect(() => {
-    const controller = new AbortController();
-    loadData(controller.signal);
-    return () => controller.abort();
-  }, [loadData]);
-
-  // --- автообновление
-  useEffect(() => {
-    if (!autoRefreshEnabled) return;
-    const id = setInterval(() => loadData(), clamp(autoRefreshInterval, 1, 60) * 1000);
-    return () => clearInterval(id);
-  }, [autoRefreshEnabled, autoRefreshInterval, loadData]);
-
-  const handleManualRefresh = useCallback(() => { loadData(); }, [loadData]);
-
-  const sortedLogs = useMemo(
-    () => [...logs].sort((a, b) => new Date(a.timestamp).getTime() - new Date(b.timestamp).getTime()),
-    [logs],
-  );
-
-  const filters: LogsTableFilters = useMemo(
-    () => ({
-      traffic: trafficFilter,
-      statusRange: httpStatusRange,
-      search: searchTerm,
-      limit,
-    }),
-    [trafficFilter, httpStatusRange, searchTerm, limit],
-  );
-
-  const filteredLogs = useMemo(() => {
-    return sortedLogs.filter((log) => {
-      const trafficAllowed = filters.traffic.size === 0 || filters.traffic.has(log.traffic_light as TrafficLight);
-      if (!trafficAllowed) return false;
-
-      const status = log.http_status;
-      const statusAllowed =
-        status === null || (status >= filters.statusRange.min && status <= filters.statusRange.max);
-      if (!statusAllowed) return false;
-
-      if (filters.search.trim().length > 0) {
-        const value = log.url ?? "";
-        if (!value.toLowerCase().includes(filters.search.toLowerCase())) {
-          return false;
-        }
-      }
-
-      return true;
-    });
-  }, [filters, sortedLogs]);
-
-  const selectedSite = useMemo(
-    () => sites.find((site) => site.url === selectedSiteUrl) ?? null,
-    [sites, selectedSiteUrl],
-  );
-
-  useEffect(() => {
-    setSitePickerOpen(false);
-  }, [selectedSiteUrl]);
-
-  const overviewBuckets = useMemo<AggregatedBucket[]>(() => overview?.buckets ?? [], [overview]);
-  const overviewSummary = overview?.summary ?? summarizeAggregatedBuckets(overviewBuckets);
-  const overviewTraffic = overview?.summary?.traffic_light ?? mergeTrafficLightAggregates(overviewBuckets);
-
-  const overviewLatencySeries = useMemo(
-    () => buildAggregatedTimeseries(overviewBuckets, "latency_avg"),
-    [overviewBuckets],
-  );
-  const overviewPingSeries = useMemo(
-    () => buildAggregatedTimeseries(overviewBuckets, "ping_avg"),
-    [overviewBuckets],
-  );
-  const overviewDnsSeries = useMemo(
-    () => buildAggregatedTimeseries(overviewBuckets, "dns_success_rate"),
-    [overviewBuckets],
-  );
-  const overviewSslSeries = useMemo(
-    () => buildAggregatedTimeseries(overviewBuckets, "ssl_days_left_avg"),
-    [overviewBuckets],
-  );
-  const overviewTrafficSeries = useMemo(
-    () => buildTrafficLightTimeseries(overviewBuckets),
-    [overviewBuckets],
-  );
-
-  const overviewUptime = useMemo(() => {
-    const total = overviewTraffic.green + overviewTraffic.orange + overviewTraffic.red;
-    if (total === 0) return null;
-    return Number(((overviewTraffic.green / total) * 100).toFixed(1));
-  }, [overviewTraffic]);
-
-  const overviewUptimeTrend = useMemo<{ timestamp: number; value: number }[]>(() => {
-    return overviewBuckets
-      .map<{ timestamp: number; value: number } | null>((bucket) => {
-        const total =
-          bucket.traffic_light.green + bucket.traffic_light.orange + bucket.traffic_light.red;
-        if (total === 0) return null;
-        return {
-          timestamp: new Date(bucket.timestamp).getTime(),
-          value: Number(((bucket.traffic_light.green / total) * 100).toFixed(1)),
-        };
-      })
-      .filter((value): value is { timestamp: number; value: number } => value !== null);
-  }, [overviewBuckets]);
-
-  const overviewLatencyTrend = useMemo(() => buildTrend(overviewLatencySeries), [overviewLatencySeries]);
-  const overviewPingTrend = useMemo(() => buildTrend(overviewPingSeries), [overviewPingSeries]);
-  const overviewDnsTrend = useMemo(() => buildTrend(overviewDnsSeries), [overviewDnsSeries]);
-  const overviewSslTrend = useMemo(() => buildTrend(overviewSslSeries), [overviewSslSeries]);
-
-  const siteBuckets = useMemo<AggregatedBucket[]>(() => siteAggregate?.buckets ?? [], [siteAggregate]);
-  const siteSummary = siteAggregate?.summary ?? summarizeAggregatedBuckets(siteBuckets);
-  const siteTrafficRaw = siteAggregate?.summary?.traffic_light ?? mergeTrafficLightAggregates(siteBuckets);
-  const siteTrafficFallback = useMemo(() => aggregateTrafficLight(sortedLogs), [sortedLogs]);
-  const siteTraffic = useMemo(() => {
-    const total = siteTrafficRaw.green + siteTrafficRaw.orange + siteTrafficRaw.red;
-    if (total === 0 && sortedLogs.length > 0) {
-      return siteTrafficFallback;
-    }
-    return siteTrafficRaw;
-  }, [siteTrafficFallback, siteTrafficRaw, sortedLogs.length]);
-
-  const siteLatencySeries = useMemo(
-    () => buildAggregatedTimeseries(siteBuckets, "latency_avg"),
-    [siteBuckets],
-  );
-  const sitePingSeries = useMemo(
-    () => buildAggregatedTimeseries(siteBuckets, "ping_avg"),
-    [siteBuckets],
-  );
-  const siteDnsSeries = useMemo(
-    () => buildAggregatedTimeseries(siteBuckets, "dns_success_rate"),
-    [siteBuckets],
-  );
-  const siteSslSeries = useMemo(
-    () => buildAggregatedTimeseries(siteBuckets, "ssl_days_left_avg"),
-    [siteBuckets],
-  );
-
-  const siteLatencyTrend = useMemo(() => buildTrend(siteLatencySeries), [siteLatencySeries]);
-  const sitePingTrend = useMemo(() => buildTrend(sitePingSeries), [sitePingSeries]);
-  const siteDnsTrend = useMemo(() => buildTrend(siteDnsSeries), [siteDnsSeries]);
-  const siteSslTrend = useMemo(() => buildTrend(siteSslSeries), [siteSslSeries]);
-
-  const siteLatencyAvg = siteSummary.latency_avg;
-  const sitePingAvg = siteSummary.ping_avg;
-  const siteDnsSuccess = siteSummary.dns_success_rate ?? calcDnsSuccessRate(sortedLogs);
-  const siteSslAvg = siteSummary.ssl_days_left_avg;
-  const siteChecks = sortedLogs.length;
-  const uptime = useMemo(() => calcUptime(sortedLogs), [sortedLogs]);
-  const sslDaysLeftMin = useMemo(() => minSslDays(sortedLogs), [sortedLogs]);
-  const incidentsCount = useMemo(() => countIncidents(filteredLogs), [filteredLogs]);
-
-  const latencyDrawerTrend = useMemo(() => {
-    if (!selectedLog) return [];
-    const index = sortedLogs.findIndex((log) => log.timestamp === selectedLog.timestamp);
-    const slice = index === -1 ? sortedLogs.slice(-10) : sortedLogs.slice(Math.max(0, index - 9), index + 1);
-    return getSparklineSeries(slice, "latency_ms");
-  }, [selectedLog, sortedLogs]);
-
-  const pingDrawerTrend = useMemo(() => {
-    if (!selectedLog) return [];
-    const index = sortedLogs.findIndex((log) => log.timestamp === selectedLog.timestamp);
-    const slice = index === -1 ? sortedLogs.slice(-10) : sortedLogs.slice(Math.max(0, index - 9), index + 1);
-    return getSparklineSeries(slice, "ping_ms");
-  }, [selectedLog, sortedLogs]);
-
-  const latestLog = filteredLogs[filteredLogs.length - 1] ?? sortedLogs[sortedLogs.length - 1] ?? null;
-  const activeTrafficLight = (latestLog?.traffic_light ?? "green") as TrafficLight;
-  const activeTrafficLabel = TRAFFIC_LABELS[activeTrafficLight];
-
-  const statusBadgeClass = useMemo(() => TRAFFIC_BADGE[activeTrafficLight], [activeTrafficLight]);
-  const handleToggleTraffic = useCallback((traffic: TrafficLight) => {
-    setTrafficFilter((prev) => {
-      const next = new Set(prev);
-      if (next.has(traffic)) {
-        next.delete(traffic);
-        if (next.size === 0) {
-          return new Set(TRAFFIC_OPTIONS);
-        }
-      } else {
-        next.add(traffic);
->>>>>>> 87308647
       }
       return next;
     });
   }, []);
-
-<<<<<<< HEAD
     const handleEscape = (event: KeyboardEvent) => {
       if (event.key === "Escape") {
         setSitePickerOpen(false);
@@ -798,20 +466,6 @@
   const overviewSiteCount = sites.length;
   const sslAccent =
     sslDaysLeftMin === null ? "default" : sslDaysLeftMin <= 0 ? "danger" : sslDaysLeftMin < 7 ? "warning" : "default";
-
-=======
-  const handleStatusRangeChange = useCallback((range: { min: number; max: number }) => {
-    setHttpStatusRange({
-      min: clamp(range.min, 100, 599),
-      max: clamp(range.max, 100, 599),
-    });
-  }, []);
-
-  const overviewSiteCount = sites.length;
-  const sslAccent =
-    sslDaysLeftMin === null ? "default" : sslDaysLeftMin <= 0 ? "danger" : sslDaysLeftMin < 7 ? "warning" : "default";
-
->>>>>>> 87308647
   const rangeLabel = timeRangeConfig.label;
   const lastUpdatedLabel = lastUpdated ? lastUpdated.toLocaleTimeString() : null;
 
@@ -838,10 +492,6 @@
                   <div className="inline-flex items-center gap-2 rounded-2xl border border-white/15 bg-white/10 px-4 py-2 shadow-inner">
                     <span className="text-[13px] uppercase tracking-[0.25em] text-white/60">Сайтов</span>
                     <span className="text-2xl font-semibold text-white">{overviewSiteCount}</span>
-<<<<<<< HEAD
-=======
-
->>>>>>> 87308647
                   </div>
                   {overviewError ? (
                     <span className="rounded-xl border border-rose-400/60 bg-rose-500/20 px-3 py-1 text-xs text-rose-100 shadow-sm">
@@ -887,35 +537,6 @@
               </div>
             </div>
           </section>
-
-<<<<<<< HEAD
-=======
-          <section className="space-y-5">
-            <header className="flex flex-wrap items-center justify-between gap-3">
-              <div>
-                <p className="text-xs font-semibold uppercase tracking-[0.25em] text-slate-400">Глобальные тренды</p>
-                <h2 className="text-xl font-semibold text-slate-900">Все сайты</h2>
-              </div>
-              <p className="text-sm text-slate-500">
-                Отображение агрегированных значений по всему парку сайтов.
-              </p>
-            </header>
-            <div className="grid gap-4 xl:grid-cols-2">
-              <LatencyChart
-                data={overviewLatencySeries}
-                label="Латентность (все сайты)"
-                tooltipFormatter={aggregatedTooltip("Латентность", "мс")}
-              />
-              <PingChart
-                data={overviewPingSeries}
-                label="Пинг (все сайты)"
-                tooltipFormatter={aggregatedTooltip("Пинг", "мс")}
-              />
-            </div>
-            <TrafficLightTimeline data={overviewTrafficSeries} title="Распределение статусов (все сайты)" />
-          </section>
-
->>>>>>> 87308647
           <div className="relative z-30">
             <div className="rounded-[28px] border border-slate-200 bg-white/95 px-6 py-5 shadow-[0_24px_60px_-40px_rgba(15,23,42,0.5)] backdrop-blur">
               <div className="flex flex-col gap-4 xl:flex-row xl:items-center xl:justify-between">
@@ -1084,7 +705,6 @@
             </div>
           </div>
 
-<<<<<<< HEAD
           <section className="space-y-5">
             <header className="flex flex-wrap items-center justify-between gap-3">
               <div>
@@ -1108,8 +728,6 @@
             <TrafficLightTimeline data={overviewTrafficSeries} title="Распределение статусов (все сайты)" />
           </section>
 
-=======
->>>>>>> 87308647
           <section className="space-y-8 rounded-[28px] border border-slate-200 bg-white/90 px-6 py-7 shadow-sm backdrop-blur">
             <div className="flex flex-wrap items-start justify-between gap-4">
               <div className="space-y-1">
@@ -1155,11 +773,7 @@
                 />
                 <MetricCard
                   title="Средний срок SSL"
-<<<<<<< HEAD
                   value={formatDays(siteSslDaysLeft)}
-=======
-                  value={formatDays(siteSslAvg)}
->>>>>>> 87308647
                   trend={siteSslTrend}
                   trendFormatter={(value: number) => `${value.toFixed(1)} дн.`}
                   accent={sslAccent}
@@ -1172,18 +786,10 @@
               <LatencyChart
                 data={siteLatencySeries}
                 label="Латентность сайта"
-<<<<<<< HEAD
-=======
-                tooltipFormatter={aggregatedTooltip("Латентность", "мс")}
->>>>>>> 87308647
               />
               <PingChart
                 data={sitePingSeries}
                 label="Пинг сайта"
-<<<<<<< HEAD
-=======
-                tooltipFormatter={aggregatedTooltip("Пинг", "мс")}
->>>>>>> 87308647
               />
             </div>
             <div className="grid gap-4 xl:grid-cols-4">
@@ -1193,10 +799,6 @@
                   color="#0ea5e9"
                   label="SSL, дни"
                   valueFormatter={(value: number) => `${value.toFixed(1)} дн.`}
-<<<<<<< HEAD
-=======
-                  tooltipFormatter={aggregatedTooltip("SSL", "дн.", 1)}
->>>>>>> 87308647
                 />
               </div>
               <TimeseriesChart
@@ -1204,10 +806,6 @@
                 color="#22c55e"
                 label="DNS, %"
                 valueFormatter={(value: number) => `${value.toFixed(1)}%`}
-<<<<<<< HEAD
-=======
-                tooltipFormatter={aggregatedTooltip("DNS", "%", 1)}
->>>>>>> 87308647
               />
               <TrafficLightPie data={siteTraffic} title="Светофор сайта" />
             </div>
