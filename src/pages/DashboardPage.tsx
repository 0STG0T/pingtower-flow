<<<<<<< HEAD
import { useCallback, useEffect, useMemo, useState } from "react";
import axios, { CanceledError } from "axios";
import {
  aggregateTrafficLight,
  buildAggregatedTimeseries,
  buildTrafficLightTimeseries,
  calcDnsSuccessRate,
  calcUptime,
  countIncidents,
  getSparklineSeries,
  mergeTrafficLightAggregates,
  minSslDays,
  summarizeAggregatedBuckets,
  type AggregatedBucket,
  type AggregatedDashboardResponse,
  type ChartPoint,
  type LogRecord,
  type TrafficLight,
} from "@/utils/stats";
import { MetricCard } from "@/components/dashboard/MetricCard";
import { TrafficLightPie } from "@/components/dashboard/TrafficLightPie";
import { LatencyChart } from "@/components/dashboard/LatencyChart";
import { PingChart } from "@/components/dashboard/PingChart";
import { TimeseriesChart } from "@/components/dashboard/TimeseriesChart";
import { TrafficLightTimeline } from "@/components/dashboard/TrafficLightTimeline";
import {
=======

import { useCallback, useEffect, useMemo, useState } from "react";
import axios, { CanceledError } from "axios";
import {
  aggregateTrafficLight,
  buildTimeseries,
  calcAvgLatency,
  calcAvgPing,
  calcUptime,
  countIncidents,
  getSparklineSeries,
  minSslDays,
  type LogRecord,
  type TrafficLight,
} from "@/utils/stats";
import { MetricCard } from "@/components/dashboard/MetricCard";
import { IncidentBanner } from "@/components/dashboard/IncidentBanner";
import { LatencyChart } from "@/components/dashboard/LatencyChart";
import { PingChart } from "@/components/dashboard/PingChart";
import { TrafficLightPie } from "@/components/dashboard/TrafficLightPie";
import {

>>>>>>> 87bf3e34
  LogsTable,
  type LogsTableFilters,
} from "@/components/dashboard/LogsTable";
import { LogDetailsDrawer } from "@/components/dashboard/LogDetailsDrawer";
<<<<<<< HEAD
import { IncidentBanner } from "@/components/dashboard/IncidentBanner";
import { RefreshCw } from "lucide-react";
=======
import { RefreshCw, Zap } from "lucide-react";
>>>>>>> 87bf3e34

const API_URL = "http://localhost:8000";

const TIME_RANGES = [
<<<<<<< HEAD
  { value: "1s", label: "1 сек", durationMs: 1_000, groupBy: "1s" },
  { value: "1m", label: "1 мин", durationMs: 60_000, groupBy: "1m" },
  { value: "10m", label: "10 мин", durationMs: 600_000, groupBy: "10m" },
  { value: "60m", label: "60 мин", durationMs: 3_600_000, groupBy: "60m" },
  { value: "1d", label: "1 день", durationMs: 86_400_000, groupBy: "1d" },
  { value: "1w", label: "1 неделя", durationMs: 604_800_000, groupBy: "1w" },
] as const;

const DEFAULT_LIMIT = 500;
const TRAFFIC_OPTIONS: TrafficLight[] = ["green", "orange", "red"];

const clamp = (value: number, min: number, max: number) => Math.min(Math.max(value, min), max);

const isAggregatedBucket = (value: unknown): value is AggregatedBucket => {
  return !!value && typeof value === "object" && "count" in value && "traffic_light" in value;
};

const aggregatedTooltip = (label: string, unit = "", digits = 0) => (meta: unknown, value: number) => {
  const bucket = isAggregatedBucket(meta) ? meta : null;
  const formatted = `${value.toFixed(digits)}${unit ? ` ${unit}` : ""}`;
  const checks = bucket ? `\nПроверок: ${bucket.count}` : "";
  return `${label}: ${formatted}${checks}`;
};

const buildTrend = (series: ChartPoint[], limit = 120) => {
  return series.slice(-limit).map((point) => ({ timestamp: point.timestamp, value: point.value }));
};
=======
  { value: "5m", label: "5m", durationMs: 5 * 60 * 1000 },
  { value: "15m", label: "15m", durationMs: 15 * 60 * 1000 },
  { value: "1h", label: "1h", durationMs: 60 * 60 * 1000 },
  { value: "6h", label: "6h", durationMs: 6 * 60 * 60 * 1000 },
  { value: "24h", label: "24h", durationMs: 24 * 60 * 60 * 1000 },
  { value: "7d", label: "7d", durationMs: 7 * 24 * 60 * 60 * 1000 },
] as const;

const DEFAULT_LIMIT = 500;

const TRAFFIC_OPTIONS: TrafficLight[] = ["green", "orange", "red"];
>>>>>>> 87bf3e34


type Site = {
  name: string;
  url: string;
<<<<<<< HEAD
=======

>>>>>>> 87bf3e34
};

const getInitials = (site: Site) => {
  if (site.name) {
    return site.name
      .split(" ")
      .filter(Boolean)
      .map((part) => part[0]?.toUpperCase())
      .slice(0, 2)
      .join("") || "?";
  }
  try {
    const { hostname } = new URL(site.url);
    return hostname
      .split(".")
      .filter(Boolean)
      .map((part) => part[0]?.toUpperCase())
      .slice(0, 2)
      .join("") || "?";
  } catch {
    return "?";
  }
};

const getHostname = (site: Site) => {
  try {
    return new URL(site.url).hostname;
  } catch {
    return site.url;
  }
<<<<<<< HEAD
=======

>>>>>>> 87bf3e34
};

const formatMs = (value: number | null) => (value === null ? "—" : `${Math.round(value)} мс`);
const formatPercent = (value: number | null, digits = 1) =>
  value === null ? "—" : `${value.toFixed(digits)}%`;
const formatDays = (value: number | null, digits = 1) =>
  value === null ? "—" : `${value.toFixed(digits)} дн.`;


export default function DashboardPage() {
  const [sites, setSites] = useState<Site[]>([]);
  const [selectedSiteUrl, setSelectedSiteUrl] = useState<string>("");
<<<<<<< HEAD
  const [timeRange, setTimeRange] = useState<(typeof TIME_RANGES)[number]["value"]>("1m");
  const [logs, setLogs] = useState<LogRecord[]>([]);
  const [overview, setOverview] = useState<AggregatedDashboardResponse | null>(null);
  const [siteAggregate, setSiteAggregate] = useState<AggregatedDashboardResponse | null>(null);
  const [isOverviewLoading, setIsOverviewLoading] = useState(false);
  const [isSiteLoading, setIsSiteLoading] = useState(false);
  const [overviewError, setOverviewError] = useState<string | null>(null);
=======
  const [timeRange, setTimeRange] = useState<(typeof TIME_RANGES)[number]["value"]>("15m");
  const [logs, setLogs] = useState<LogRecord[]>([]);
  const [isLoading, setIsLoading] = useState(false);
>>>>>>> 87bf3e34
  const [error, setError] = useState<string | null>(null);
  const [lastUpdated, setLastUpdated] = useState<Date | null>(null);
  const [autoRefreshEnabled, setAutoRefreshEnabled] = useState(true);
  const [autoRefreshInterval, setAutoRefreshInterval] = useState(1);
  const [trafficFilter, setTrafficFilter] = useState<Set<TrafficLight>>(new Set(TRAFFIC_OPTIONS));
  const [httpStatusRange, setHttpStatusRange] = useState({ min: 100, max: 599 });
  const [searchTerm, setSearchTerm] = useState("");
  const [limit, setLimit] = useState(DEFAULT_LIMIT);
  const [selectedLog, setSelectedLog] = useState<LogRecord | null>(null);

  const timeRangeConfig = useMemo(
    () => TIME_RANGES.find((option) => option.value === timeRange) ?? TIME_RANGES[1],
    [timeRange],
  );

  useEffect(() => {
    let isMounted = true;
<<<<<<< HEAD
=======

>>>>>>> 87bf3e34
    const loadSites = async () => {
      try {
        const response = await axios.get<Site[]>(`${API_URL}/sites`);
        if (!isMounted) return;
        setSites(response.data);
        if (response.data.length > 0) {
<<<<<<< HEAD
          setSelectedSiteUrl((current) => current || response.data[0].url);
=======
          setSelectedSiteUrl(response.data[0].url);
>>>>>>> 87bf3e34
        }
      } catch (err) {
        console.error("Failed to load sites", err);
        if (isMounted) {
<<<<<<< HEAD
          setOverviewError("Не удалось загрузить список сайтов");
        }
      }
    };

    loadSites();
    return () => {
      isMounted = false;
    };
  }, []);

  const fetchOverviewData = useCallback(
    async (signal?: AbortSignal) => {
      setIsOverviewLoading(true);
      const since = new Date(Date.now() - timeRangeConfig.durationMs).toISOString();
      try {
        const response = await axios.get<AggregatedDashboardResponse>(`${API_URL}/logs/aggregated`, {
          params: {
            since,
            group_by: timeRangeConfig.groupBy,
          },
          signal,
        });
        if (signal?.aborted) return;
        setOverview(response.data);
        setOverviewError(null);
      } catch (err) {
        if (err instanceof CanceledError || signal?.aborted) {
          return;
        }
        console.error("Failed to load overview", err);
        setOverviewError("Не удалось загрузить общую статистику");
      } finally {
        if (!signal?.aborted) {
          setIsOverviewLoading(false);
        }
      }
    },
    [timeRangeConfig.durationMs, timeRangeConfig.groupBy],
  );

  const fetchSiteData = useCallback(
    async (signal?: AbortSignal) => {
      if (!selectedSiteUrl) {
        setLogs([]);
        setSiteAggregate(null);
        return;
      }

      setIsSiteLoading(true);
      const since = new Date(Date.now() - timeRangeConfig.durationMs).toISOString();

      try {
        const [aggregateResponse, logsResponse] = await Promise.all([
          axios.get<AggregatedDashboardResponse>(`${API_URL}/logs/aggregated`, {
            params: {
              since,
              group_by: timeRangeConfig.groupBy,
              url: selectedSiteUrl,
            },
            signal,
          }),
          axios.get<LogRecord[]>(`${API_URL}/logs`, {
            params: {
              url: selectedSiteUrl,
              limit,
              since,
            },
            signal,
          }),
        ]);

        if (signal?.aborted) return;

        setSiteAggregate(aggregateResponse.data);
        const payload = Array.isArray(logsResponse.data) ? logsResponse.data : [];
        setLogs(payload);
        setError(null);
        setLastUpdated(new Date());
      } catch (err) {
        if (err instanceof CanceledError || signal?.aborted) {
          return;
        }
        console.error("Failed to load site dashboard", err);
        setError("Не удалось загрузить данные сайта");
      } finally {
        if (!signal?.aborted) {
          setIsSiteLoading(false);
        }
      }
    },
    [limit, selectedSiteUrl, timeRangeConfig.durationMs, timeRangeConfig.groupBy],
  );

  useEffect(() => {
    const controller = new AbortController();
    fetchOverviewData(controller.signal);
    return () => controller.abort();
  }, [fetchOverviewData]);

  useEffect(() => {
    const controller = new AbortController();
    fetchSiteData(controller.signal);
    return () => controller.abort();
  }, [fetchSiteData]);

  useEffect(() => {
    if (!autoRefreshEnabled) return;
    const intervalId = window.setInterval(() => {
      fetchOverviewData();
      fetchSiteData();
    }, clamp(autoRefreshInterval, 1, 60) * 1000);
    return () => window.clearInterval(intervalId);
  }, [autoRefreshEnabled, autoRefreshInterval, fetchOverviewData, fetchSiteData]);

  const handleManualRefresh = useCallback(() => {
    fetchOverviewData();
    fetchSiteData();
  }, [fetchOverviewData, fetchSiteData]);

  const sortedLogs = useMemo(
    () => [...logs].sort((a, b) => new Date(a.timestamp).getTime() - new Date(b.timestamp).getTime()),
    [logs],
  );
=======
          setError("Не удалось загрузить список сайтов");
        }
      }
    };

    loadSites();

    return () => {
      isMounted = false;
    };
  }, []);

  const fetchLogs = useCallback(
    async (signal?: AbortSignal) => {
      if (!selectedSiteUrl) return;
      setIsLoading(true);
      const since = new Date(Date.now() - timeRangeConfig.durationMs).toISOString();

      try {
        const response = await axios.get<LogRecord[]>(`${API_URL}/logs`, {
          params: {
            url: selectedSiteUrl,
            limit,
            since,
          },
          signal,
        });

        if (signal?.aborted) return;

        const payload = Array.isArray(response.data) ? response.data : [];
        setLogs(payload);
        setError(null);
        setLastUpdated(new Date());
      } catch (err) {
        if (err instanceof CanceledError) {
          return;
        }
        console.error("Failed to load logs", err);
        if (!signal?.aborted) {
          setError("Не удалось загрузить логи");
        }
      } finally {
        if (!signal?.aborted) {
          setIsLoading(false);
        }
      }
    },
    [limit, selectedSiteUrl, timeRangeConfig.durationMs],
  );

  useEffect(() => {
    const controller = new AbortController();
    fetchLogs(controller.signal);
    return () => controller.abort();
  }, [fetchLogs]);

  useEffect(() => {
    if (!autoRefreshEnabled) return;
    const intervalId = setInterval(() => {
      fetchLogs();
    }, Math.max(1, Math.min(autoRefreshInterval, 60)) * 1000);

    return () => {
      clearInterval(intervalId);
    };
  }, [autoRefreshEnabled, autoRefreshInterval, fetchLogs]);

  const sortedLogs = useMemo(() => {
    return [...logs].sort((a, b) => new Date(a.timestamp).getTime() - new Date(b.timestamp).getTime());
  }, [logs]);

  const distribution = useMemo(() => aggregateTrafficLight(sortedLogs), [sortedLogs]);

  const averageLatency = useMemo(() => calcAvgLatency(sortedLogs), [sortedLogs]);
  const averagePing = useMemo(() => calcAvgPing(sortedLogs), [sortedLogs]);
  const uptime = useMemo(() => calcUptime(sortedLogs), [sortedLogs]);
  const sslDaysLeft = useMemo(() => minSslDays(sortedLogs), [sortedLogs]);
  const incidentsCount = useMemo(() => countIncidents(sortedLogs), [sortedLogs]);

  const latencySparkline = useMemo(() => getSparklineSeries(sortedLogs.slice(-120), "latency_ms"), [sortedLogs]);
  const pingSparkline = useMemo(() => getSparklineSeries(sortedLogs.slice(-120), "ping_ms"), [sortedLogs]);

  const latencySeries = useMemo(() => buildTimeseries(sortedLogs, "latency_ms"), [sortedLogs]);
  const pingSeries = useMemo(() => buildTimeseries(sortedLogs, "ping_ms"), [sortedLogs]);
>>>>>>> 87bf3e34

  const filters: LogsTableFilters = useMemo(
    () => ({
      traffic: trafficFilter,
      statusRange: httpStatusRange,
      search: searchTerm,
      limit,
    }),
    [trafficFilter, httpStatusRange, searchTerm, limit],
  );

  const filteredLogs = useMemo(() => {
    return sortedLogs.filter((log) => {
<<<<<<< HEAD
      const trafficAllowed = filters.traffic.size === 0 || filters.traffic.has(log.traffic_light as TrafficLight);
=======
      const trafficAllowed =
        filters.traffic.size === 0 || filters.traffic.has(log.traffic_light as TrafficLight);
>>>>>>> 87bf3e34
      if (!trafficAllowed) return false;

      const status = log.http_status;
      const statusAllowed =
        status === null || (status >= filters.statusRange.min && status <= filters.statusRange.max);
      if (!statusAllowed) return false;

      if (filters.search.trim().length > 0) {
        const value = log.url ?? "";
        if (!value.toLowerCase().includes(filters.search.toLowerCase())) {
          return false;
        }
      }

      return true;
    });
  }, [filters, sortedLogs]);

<<<<<<< HEAD
  const selectedSite = useMemo(
    () => sites.find((site) => site.url === selectedSiteUrl) ?? null,
    [sites, selectedSiteUrl],
  );

  const overviewBuckets = useMemo(() => overview?.buckets ?? [], [overview]);
  const overviewSummary = overview?.summary ?? summarizeAggregatedBuckets(overviewBuckets);
  const overviewTraffic = overview?.summary?.traffic_light ?? mergeTrafficLightAggregates(overviewBuckets);

  const overviewLatencySeries = useMemo(
    () => buildAggregatedTimeseries(overviewBuckets, "latency_avg"),
    [overviewBuckets],
  );
  const overviewPingSeries = useMemo(
    () => buildAggregatedTimeseries(overviewBuckets, "ping_avg"),
    [overviewBuckets],
  );
  const overviewDnsSeries = useMemo(
    () => buildAggregatedTimeseries(overviewBuckets, "dns_success_rate"),
    [overviewBuckets],
  );
  const overviewSslSeries = useMemo(
    () => buildAggregatedTimeseries(overviewBuckets, "ssl_days_left_avg"),
    [overviewBuckets],
  );
  const overviewTrafficSeries = useMemo(
    () => buildTrafficLightTimeseries(overviewBuckets),
    [overviewBuckets],
  );

  const overviewLatencyTrend = useMemo(() => buildTrend(overviewLatencySeries), [overviewLatencySeries]);
  const overviewPingTrend = useMemo(() => buildTrend(overviewPingSeries), [overviewPingSeries]);
  const overviewDnsTrend = useMemo(() => buildTrend(overviewDnsSeries), [overviewDnsSeries]);
  const overviewSslTrend = useMemo(() => buildTrend(overviewSslSeries), [overviewSslSeries]);

  const siteBuckets = useMemo(() => siteAggregate?.buckets ?? [], [siteAggregate]);
  const siteSummary = siteAggregate?.summary ?? summarizeAggregatedBuckets(siteBuckets);
  const siteTrafficRaw = siteAggregate?.summary?.traffic_light ?? mergeTrafficLightAggregates(siteBuckets);
  const siteTrafficFallback = useMemo(() => aggregateTrafficLight(sortedLogs), [sortedLogs]);
  const siteTraffic = useMemo(() => {
    const total = siteTrafficRaw.green + siteTrafficRaw.orange + siteTrafficRaw.red;
    if (total === 0 && sortedLogs.length > 0) {
      return siteTrafficFallback;
    }
    return siteTrafficRaw;
  }, [siteTrafficFallback, siteTrafficRaw, sortedLogs.length]);

  const siteLatencySeries = useMemo(
    () => buildAggregatedTimeseries(siteBuckets, "latency_avg"),
    [siteBuckets],
  );
  const sitePingSeries = useMemo(
    () => buildAggregatedTimeseries(siteBuckets, "ping_avg"),
    [siteBuckets],
  );
  const siteDnsSeries = useMemo(
    () => buildAggregatedTimeseries(siteBuckets, "dns_success_rate"),
    [siteBuckets],
  );
  const siteSslSeries = useMemo(
    () => buildAggregatedTimeseries(siteBuckets, "ssl_days_left_avg"),
    [siteBuckets],
  );

  const siteLatencyTrend = useMemo(() => buildTrend(siteLatencySeries), [siteLatencySeries]);
  const sitePingTrend = useMemo(() => buildTrend(sitePingSeries), [sitePingSeries]);
  const siteDnsTrend = useMemo(() => buildTrend(siteDnsSeries), [siteDnsSeries]);
  const siteSslTrend = useMemo(() => buildTrend(siteSslSeries), [siteSslSeries]);

  const siteLatencyAvg = siteSummary.latency_avg;
  const sitePingAvg = siteSummary.ping_avg;
  const siteDnsSuccess = siteSummary.dns_success_rate ?? calcDnsSuccessRate(sortedLogs);
  const siteSslAvg = siteSummary.ssl_days_left_avg;
  const siteChecks = sortedLogs.length;
  const uptime = useMemo(() => calcUptime(sortedLogs), [sortedLogs]);
  const sslDaysLeftMin = useMemo(() => minSslDays(sortedLogs), [sortedLogs]);
  const incidentsCount = useMemo(() => countIncidents(filteredLogs), [filteredLogs]);
=======
  const latestLog = filteredLogs[filteredLogs.length - 1] ?? sortedLogs[sortedLogs.length - 1] ?? null;
  const activeTrafficLight = latestLog?.traffic_light ?? "green";

  const handleToggleTraffic = useCallback((traffic: TrafficLight) => {
    setTrafficFilter((prev) => {
      const next = new Set(prev);
      if (next.has(traffic)) {
        next.delete(traffic);
        if (next.size === 0) {
          return new Set(TRAFFIC_OPTIONS);
        }
      } else {
        next.add(traffic);
      }
      return next;
    });
  }, []);

  const handleStatusRangeChange = useCallback((range: { min: number; max: number }) => {
    setHttpStatusRange({
      min: Math.max(100, Math.min(range.min, range.max)),
      max: Math.max(range.min, Math.min(range.max, 599)),
    });
  }, []);

  const handleManualRefresh = useCallback(() => {
    fetchLogs();
  }, [fetchLogs]);
>>>>>>> 87bf3e34

  const latencyDrawerTrend = useMemo(() => {
    if (!selectedLog) return [];
    const index = sortedLogs.findIndex((log) => log.timestamp === selectedLog.timestamp);
    const slice = index === -1 ? sortedLogs.slice(-10) : sortedLogs.slice(Math.max(0, index - 9), index + 1);
    return getSparklineSeries(slice, "latency_ms");
  }, [selectedLog, sortedLogs]);

  const pingDrawerTrend = useMemo(() => {
    if (!selectedLog) return [];
    const index = sortedLogs.findIndex((log) => log.timestamp === selectedLog.timestamp);
    const slice = index === -1 ? sortedLogs.slice(-10) : sortedLogs.slice(Math.max(0, index - 9), index + 1);
    return getSparklineSeries(slice, "ping_ms");
  }, [selectedLog, sortedLogs]);

<<<<<<< HEAD
  const latestLog = filteredLogs[filteredLogs.length - 1] ?? sortedLogs[sortedLogs.length - 1] ?? null;
  const activeTrafficLight = latestLog?.traffic_light ?? "green";
=======
  const selectedSite = useMemo(
    () => sites.find((site) => site.url === selectedSiteUrl) ?? null,
    [sites, selectedSiteUrl],
  );
>>>>>>> 87bf3e34

  const statusBadgeClass = useMemo(() => {
    switch (activeTrafficLight) {
      case "red":
        return "bg-rose-100 text-rose-700 border border-rose-200";
      case "orange":
        return "bg-amber-100 text-amber-700 border border-amber-200";
      default:
        return "bg-emerald-100 text-emerald-700 border border-emerald-200";
    }
  }, [activeTrafficLight]);
<<<<<<< HEAD
  const handleToggleTraffic = useCallback((traffic: TrafficLight) => {
    setTrafficFilter((prev) => {
      const next = new Set(prev);
      if (next.has(traffic)) {
        next.delete(traffic);
        if (next.size === 0) {
          return new Set(TRAFFIC_OPTIONS);
        }
      } else {
        next.add(traffic);
      }
      return next;
    });
  }, []);

  const handleStatusRangeChange = useCallback((range: { min: number; max: number }) => {
    setHttpStatusRange({
      min: clamp(range.min, 100, 599),
      max: clamp(range.max, 100, 599),
    });
  }, []);

  const overviewSiteCount = sites.length;
  const sslAccent =
    sslDaysLeftMin === null ? "default" : sslDaysLeftMin <= 0 ? "danger" : sslDaysLeftMin < 7 ? "warning" : "default";
=======

  const sslAccent = sslDaysLeft === null ? "default" : sslDaysLeft <= 0 ? "danger" : sslDaysLeft < 7 ? "warning" : "default";
>>>>>>> 87bf3e34

  return (
    <div className="flex h-full flex-1 flex-col overflow-hidden">
      <div className="flex-1 overflow-y-auto">
<<<<<<< HEAD
        <div className="mx-auto flex max-w-[1600px] flex-col gap-10 px-6 pb-14 pt-6">
          <section className="space-y-6">
            <div className="flex flex-wrap items-end justify-between gap-4">
              <div>
                <h1 className="text-2xl font-semibold text-slate-900">Общая статистика</h1>
                <p className="text-sm text-slate-500">Все сайты за выбранный период.</p>
              </div>
              {overviewError ? <span className="text-sm text-rose-600">{overviewError}</span> : null}
            </div>
            <div className="grid gap-4 xl:grid-cols-6">
              <div className="grid gap-4 sm:grid-cols-2 xl:col-span-4 xl:grid-cols-4">
                <MetricCard title="Сайтов" value={overviewSiteCount} description="Активные ресурсы" compact />
                <MetricCard
                  title="Средняя латентность"
                  value={formatMs(overviewSummary.latency_avg)}
                  trend={overviewLatencyTrend}
                />
                <MetricCard
                  title="Средний пинг"
                  value={formatMs(overviewSummary.ping_avg)}
                  trend={overviewPingTrend}
                />
                <MetricCard
                  title="% успешных DNS"
                  value={formatPercent(overviewSummary.dns_success_rate)}
                  trend={overviewDnsTrend}
                  trendFormatter={(value) => `${value.toFixed(1)}%`}
                />
                <MetricCard
                  title="Средний срок SSL"
                  value={formatDays(overviewSummary.ssl_days_left_avg)}
                  trend={overviewSslTrend}
                  trendFormatter={(value) => `${value.toFixed(1)} дн.`}
                />
              </div>
              <div className="xl:col-span-2">
                <TrafficLightPie data={overviewTraffic} title="Светофор (все сайты)" />
              </div>
            </div>
            <div className="grid gap-4 xl:grid-cols-2">
              <LatencyChart
                data={overviewLatencySeries}
                label="Латентность (все сайты)"
                tooltipFormatter={aggregatedTooltip("Латентность", "мс")}
              />
              <PingChart
                data={overviewPingSeries}
                label="Пинг (все сайты)"
                tooltipFormatter={aggregatedTooltip("Пинг", "мс")}
              />
            </div>
            <TrafficLightTimeline data={overviewTrafficSeries} title="Распределение статусов (все сайты)" />
          </section>

          <div className="sticky top-16 z-30 -mx-6 border-y border-slate-200/80 bg-slate-50/90 px-6 py-4 backdrop-blur">
            <div className="flex flex-col gap-4">
              <div className="flex flex-wrap items-center justify-between gap-4">
=======
        <div className="mx-auto flex max-w-[1440px] flex-col gap-8 px-6 pb-10 pt-6">
          <header className="space-y-4">
            <div className="flex items-center justify-between gap-4">
              <div>
                <h1 className="text-2xl font-semibold text-slate-900">Дашборд</h1>
                <p className="text-sm text-slate-500">
                  {selectedSite ? selectedSite.url : "Выберите ресурс"}
                </p>
              </div>
              <span className={`inline-flex items-center gap-2 rounded-full px-3 py-1 text-xs font-medium ${statusBadgeClass}`}>
                <span className="h-2 w-2 rounded-full bg-current" />
                {activeTrafficLight}
              </span>
            </div>
          </header>

          <div className="sticky top-16 z-20 -mx-6 border-y border-slate-200/80 bg-white/95 px-6 py-4 backdrop-blur">
            <div className="flex flex-col gap-4">
              <div className="flex items-center justify-between gap-4">
>>>>>>> 87bf3e34
                <div className="flex-1 overflow-x-auto">
                  <div className="flex w-max gap-2">
                    {sites.map((site) => {
                      const isActive = site.url === selectedSiteUrl;
                      return (
                        <button
                          key={site.url}
                          type="button"
                          onClick={() => setSelectedSiteUrl(site.url)}
<<<<<<< HEAD
                          className={`flex items-center gap-3 rounded-xl border px-4 py-3 text-left shadow-sm transition focus-visible:outline-none focus-visible:ring-2 focus-visible:ring-slate-400 ${
                            isActive
                              ? "border-slate-900 bg-slate-900 text-white"
                              : "border-slate-200 bg-white text-slate-600"
                          }`}
                        >
                          <span className="flex h-8 w-8 items-center justify-center rounded-full bg-slate-900/10 text-sm font-semibold">
                            {getInitials(site)}
                          </span>
                          <div className="flex flex-col">
                            <span className="text-sm font-semibold leading-5">{getHostname(site)}</span>
=======
                          className={`flex min-w-[220px] items-center gap-3 rounded-xl border px-4 py-3 text-left transition focus-visible:outline-none focus-visible:ring-2 focus-visible:ring-slate-400 ${
                            isActive
                              ? "border-slate-900 bg-slate-900 text-white"
                              : "border-slate-200 bg-white text-slate-600 hover:border-slate-300"
                          }`}
                        >
                          <span
                            className={`flex h-10 w-10 items-center justify-center rounded-full text-sm font-semibold ${
                              isActive ? "bg-white/15" : "bg-slate-100 text-slate-700"
                            }`}
                          >
                            {getInitials(site)}
                          </span>
                          <div className="flex flex-col">
                            <span className="text-sm font-semibold leading-tight">
                              {site.name || getHostname(site)}
                            </span>
>>>>>>> 87bf3e34
                            <span className="text-xs text-slate-400">{site.url}</span>
                          </div>
                        </button>
                      );
                    })}
                  </div>
                </div>
<<<<<<< HEAD
                <div className="flex flex-wrap items-center gap-2">
                  {TIME_RANGES.map((range) => {
                    const isActive = range.value === timeRange;
                    return (
                      <button
                        key={range.value}
                        type="button"
                        onClick={() => setTimeRange(range.value)}
                        className={`h-9 rounded-full border px-4 text-sm font-semibold transition focus-visible:outline-none focus-visible:ring-2 focus-visible:ring-slate-400 ${
                          isActive ? "border-slate-900 bg-slate-900 text-white" : "border-slate-200 bg-white text-slate-600"
                        }`}
                      >
                        {range.label}
=======
                <div className="flex items-center gap-2 text-xs text-slate-500">
                  {lastUpdated ? `Обновлено ${lastUpdated.toLocaleTimeString()}` : "—"}
                  {error && <span className="text-rose-500">{error}</span>}
                </div>
              </div>
              <div className="flex flex-col gap-4 lg:flex-row lg:items-center lg:justify-between">
                <div className="flex flex-wrap items-center gap-2">
                  {TIME_RANGES.map((option) => {
                    const isActive = option.value === timeRange;
                    return (
                      <button
                        key={option.value}
                        type="button"
                        onClick={() => setTimeRange(option.value)}
                        className={`h-9 rounded-full border px-4 text-xs font-semibold transition focus-visible:outline-none focus-visible:ring-2 focus-visible:ring-slate-400 ${
                          isActive
                            ? "border-slate-900 bg-slate-900 text-white"
                            : "border-slate-200 bg-white text-slate-600 hover:border-slate-300"
                        }`}
                      >
                        {option.label}
>>>>>>> 87bf3e34
                      </button>
                    );
                  })}
                </div>
<<<<<<< HEAD
              </div>
              <div className="flex flex-wrap items-center gap-3 text-xs text-slate-500">
                <label className="flex items-center gap-2 text-sm text-slate-600">
                  <input
                    type="checkbox"
                    checked={autoRefreshEnabled}
                    onChange={(event) => setAutoRefreshEnabled(event.target.checked)}
                    className="h-4 w-4 rounded border-slate-300 text-slate-900 focus:ring-slate-400"
                  />
                  Автообновление
                </label>
                <div className="flex items-center gap-2 text-sm text-slate-600">
                  <span>Интервал</span>
                  <input
                    type="number"
                    min={1}
                    max={60}
                    value={autoRefreshInterval}
                    onChange={(event) => setAutoRefreshInterval(clamp(Number(event.target.value) || 1, 1, 60))}
                    className="h-8 w-16 rounded-md border border-slate-200 bg-white px-2 text-slate-600 focus-visible:outline-none focus-visible:ring-2 focus-visible:ring-slate-400"
                  />
                  <span>сек.</span>
                </div>
                <button
                  type="button"
                  onClick={handleManualRefresh}
                  className="inline-flex items-center gap-2 rounded-full border border-slate-200 bg-white px-3 py-2 text-sm font-semibold text-slate-600 transition hover:border-slate-300 focus-visible:outline-none focus-visible:ring-2 focus-visible:ring-slate-400"
                >
                  <RefreshCw className={`h-4 w-4 ${isSiteLoading || isOverviewLoading ? "animate-spin" : ""}`} />
                  Обновить
                </button>
                {lastUpdated ? (
                  <span className="text-sm text-slate-500">Обновлено {lastUpdated.toLocaleTimeString()}</span>
                ) : null}
                {isSiteLoading || isOverviewLoading ? (
                  <span className="text-sm text-slate-400">Обновляем данные…</span>
                ) : null}
=======
                <div className="flex flex-wrap items-center gap-3">
                  <label className="inline-flex items-center gap-2 text-xs font-medium text-slate-600">
                    <input
                      type="checkbox"
                      checked={autoRefreshEnabled}
                      onChange={(event) => setAutoRefreshEnabled(event.target.checked)}
                      className="h-4 w-4 rounded border-slate-300 text-slate-900 focus:ring-slate-400"
                    />
                    Автообновление
                  </label>
                  <div className="flex items-center gap-2 text-xs text-slate-500">
                    <span>Интервал (сек)</span>
                    <input
                      type="number"
                      min={1}
                      max={60}
                      step={1}
                      value={autoRefreshInterval}
                      onChange={(event) =>
                        setAutoRefreshInterval(Math.min(60, Math.max(1, Number(event.target.value) || 1)))
                      }
                      className="h-8 w-16 rounded-md border border-slate-200 px-2 text-slate-600 focus-visible:outline-none focus-visible:ring-2 focus-visible:ring-slate-300"
                    />
                  </div>
                  <button
                    type="button"
                    onClick={handleManualRefresh}
                    disabled={isLoading}
                    className="inline-flex items-center gap-2 rounded-full border border-slate-900 bg-slate-900 px-4 py-2 text-xs font-semibold text-white transition hover:bg-slate-800 disabled:cursor-not-allowed disabled:border-slate-300 disabled:bg-slate-200 disabled:text-slate-500"
                  >
                    <RefreshCw className="h-4 w-4" />
                    Обновить сейчас
                  </button>
                </div>
>>>>>>> 87bf3e34
              </div>
            </div>
          </div>

<<<<<<< HEAD
          <section className="space-y-6">
            <div className="flex flex-wrap items-end justify-between gap-4">
              <div>
                <h2 className="text-xl font-semibold text-slate-900">Дашборд сайта</h2>
                <p className="text-sm text-slate-500">{selectedSite ? selectedSite.url : "Выберите ресурс"}</p>
              </div>
              {selectedSite ? (
                <span className={`inline-flex items-center gap-2 rounded-full px-3 py-1 text-xs font-medium ${statusBadgeClass}`}>
                  <span className="h-2 w-2 rounded-full bg-current" />
                  {activeTrafficLight}
                </span>
              ) : null}
            </div>
            {error ? (
              <div className="rounded-xl border border-rose-200 bg-rose-50 px-4 py-3 text-sm text-rose-600">{error}</div>
            ) : null}
            <div className="grid gap-4 xl:grid-cols-5">
              <div className="grid gap-4 sm:grid-cols-2 xl:col-span-4 xl:grid-cols-4">
                <MetricCard
                  title="Средняя латентность"
                  value={formatMs(siteLatencyAvg)}
                  trend={siteLatencyTrend}
                />
                <MetricCard
                  title="Средний пинг"
                  value={formatMs(sitePingAvg)}
                  trend={sitePingTrend}
                />
                <MetricCard
                  title="Доступность"
                  value={uptime === null ? "—" : `${uptime}%`}
                />
                <MetricCard
                  title="% успешных DNS"
                  value={formatPercent(siteDnsSuccess)}
                  trend={siteDnsTrend}
                  trendFormatter={(value) => `${value.toFixed(1)}%`}
                />
                <MetricCard
                  title="Средний срок SSL"
                  value={formatDays(siteSslAvg)}
                  trend={siteSslTrend}
                  trendFormatter={(value) => `${value.toFixed(1)} дн.`}
                  accent={sslAccent}
                />
              </div>
              <MetricCard
                title="Проверок"
                value={siteChecks}
                description="Количество записей в выборке"
                compact
              />
            </div>
            <IncidentBanner incidentCount={incidentsCount} windowSize={filteredLogs.length || siteChecks} />
            <div className="grid gap-4 xl:grid-cols-2">
              <LatencyChart
                data={siteLatencySeries}
                label="Латентность сайта"
                tooltipFormatter={aggregatedTooltip("Латентность", "мс")}
              />
              <PingChart
                data={sitePingSeries}
                label="Пинг сайта"
                tooltipFormatter={aggregatedTooltip("Пинг", "мс")}
              />
            </div>
            <div className="grid gap-4 xl:grid-cols-4">
              <div className="xl:col-span-2">
                <TimeseriesChart
                  data={siteSslSeries}
                  color="#0ea5e9"
                  label="SSL, дни"
                  valueFormatter={(value) => `${value.toFixed(1)} дн.`}
                  tooltipFormatter={aggregatedTooltip("SSL", "дн.", 1)}
                />
              </div>
              <TimeseriesChart
                data={siteDnsSeries}
                color="#22c55e"
                label="DNS, %"
                valueFormatter={(value) => `${value.toFixed(1)}%`}
                tooltipFormatter={aggregatedTooltip("DNS", "%", 1)}
              />
              <TrafficLightPie data={siteTraffic} title="Светофор сайта" />
            </div>
            <LogsTable
              logs={filteredLogs}
              onRowClick={setSelectedLog}
              filters={filters}
              onToggleTraffic={handleToggleTraffic}
              onStatusChange={handleStatusRangeChange}
              onSearchChange={setSearchTerm}
              onLimitChange={setLimit}
            />
          </section>
        </div>
      </div>
=======
          <section className="space-y-4">
            <div className="flex items-center justify-between">
              <h2 className="text-sm font-semibold uppercase tracking-wider text-slate-500">Ключевые показатели</h2>
              {incidentsCount > 0 && (
                <span className="inline-flex items-center gap-2 rounded-full border border-amber-300/60 bg-amber-50/80 px-3 py-1 text-xs font-medium text-amber-700">
                  <Zap className="h-4 w-4" /> Есть предупреждения
                </span>
              )}
            </div>
            <div className="grid gap-4 lg:grid-cols-5">
              <MetricCard
                title="Средняя латентность"
                value={averageLatency !== null ? `${averageLatency} ms` : "—"}
                description="за выбранный период"
                trend={latencySparkline}
              />
              <MetricCard
                title="Средний пинг"
                value={averagePing !== null ? `${averagePing} ms` : "—"}
                description="за выбранный период"
                trend={pingSparkline}
              />
              <MetricCard
                title="Доступность"
                value={uptime !== null ? `${uptime}%` : "—"}
                description="доля успешных ответов"
              />
              <MetricCard
                title="SSL сертификат"
                value={sslDaysLeft !== null ? `${sslDaysLeft} дн.` : "—"}
                description="минимум по выборке"
                accent={sslAccent}
              />
              <MetricCard
                title="Проверок"
                value={sortedLogs.length}
                description="в выборке"
                compact
              />
            </div>
          </section>

          <IncidentBanner
            incidentCount={incidentsCount}
            windowSize={sortedLogs.length}
            onClick={() => {
              if (incidentsCount > 0 && filteredLogs.length > 0) {
                const lastIncident = [...filteredLogs].reverse().find((log) => log.traffic_light !== "green");
                if (lastIncident) {
                  setSelectedLog(lastIncident);
                }
              }
            }}
          />

          <section className="grid gap-4 lg:grid-cols-[2fr_2fr_1fr]">
            <div className="grid gap-4 lg:grid-cols-2 lg:grid-rows-1">
              <LatencyChart data={latencySeries} />
              <PingChart data={pingSeries} />
            </div>
            <TrafficLightPie data={distribution} />
          </section>

          <LogsTable
            logs={filteredLogs}
            onRowClick={(log) => setSelectedLog(log)}
            filters={filters}
            onToggleTraffic={handleToggleTraffic}
            onStatusChange={handleStatusRangeChange}
            onSearchChange={setSearchTerm}
            onLimitChange={(value) => setLimit(value)}
          />
        </div>
      </div>

>>>>>>> 87bf3e34
      <LogDetailsDrawer
        log={selectedLog}
        open={Boolean(selectedLog)}
        onClose={() => setSelectedLog(null)}
        latencyTrend={latencyDrawerTrend}
        pingTrend={pingDrawerTrend}
      />
<<<<<<< HEAD
=======

>>>>>>> 87bf3e34
    </div>
  );
}
<|MERGE_RESOLUTION|>--- conflicted
+++ resolved
@@ -1,4 +1,3 @@
-<<<<<<< HEAD
 import { useCallback, useEffect, useMemo, useState } from "react";
 import axios, { CanceledError } from "axios";
 import {
@@ -25,45 +24,19 @@
 import { TimeseriesChart } from "@/components/dashboard/TimeseriesChart";
 import { TrafficLightTimeline } from "@/components/dashboard/TrafficLightTimeline";
 import {
-=======
-
-import { useCallback, useEffect, useMemo, useState } from "react";
-import axios, { CanceledError } from "axios";
-import {
-  aggregateTrafficLight,
-  buildTimeseries,
-  calcAvgLatency,
-  calcAvgPing,
-  calcUptime,
-  countIncidents,
-  getSparklineSeries,
-  minSslDays,
-  type LogRecord,
-  type TrafficLight,
-} from "@/utils/stats";
-import { MetricCard } from "@/components/dashboard/MetricCard";
-import { IncidentBanner } from "@/components/dashboard/IncidentBanner";
-import { LatencyChart } from "@/components/dashboard/LatencyChart";
-import { PingChart } from "@/components/dashboard/PingChart";
-import { TrafficLightPie } from "@/components/dashboard/TrafficLightPie";
-import {
-
->>>>>>> 87bf3e34
+
   LogsTable,
   type LogsTableFilters,
 } from "@/components/dashboard/LogsTable";
 import { LogDetailsDrawer } from "@/components/dashboard/LogDetailsDrawer";
-<<<<<<< HEAD
+
 import { IncidentBanner } from "@/components/dashboard/IncidentBanner";
 import { RefreshCw } from "lucide-react";
-=======
-import { RefreshCw, Zap } from "lucide-react";
->>>>>>> 87bf3e34
+
 
 const API_URL = "http://localhost:8000";
 
 const TIME_RANGES = [
-<<<<<<< HEAD
   { value: "1s", label: "1 сек", durationMs: 1_000, groupBy: "1s" },
   { value: "1m", label: "1 мин", durationMs: 60_000, groupBy: "1m" },
   { value: "10m", label: "10 мин", durationMs: 600_000, groupBy: "10m" },
@@ -91,28 +64,13 @@
 const buildTrend = (series: ChartPoint[], limit = 120) => {
   return series.slice(-limit).map((point) => ({ timestamp: point.timestamp, value: point.value }));
 };
-=======
-  { value: "5m", label: "5m", durationMs: 5 * 60 * 1000 },
-  { value: "15m", label: "15m", durationMs: 15 * 60 * 1000 },
-  { value: "1h", label: "1h", durationMs: 60 * 60 * 1000 },
-  { value: "6h", label: "6h", durationMs: 6 * 60 * 60 * 1000 },
-  { value: "24h", label: "24h", durationMs: 24 * 60 * 60 * 1000 },
-  { value: "7d", label: "7d", durationMs: 7 * 24 * 60 * 60 * 1000 },
-] as const;
-
-const DEFAULT_LIMIT = 500;
-
-const TRAFFIC_OPTIONS: TrafficLight[] = ["green", "orange", "red"];
->>>>>>> 87bf3e34
+
 
 
 type Site = {
   name: string;
   url: string;
-<<<<<<< HEAD
-=======
-
->>>>>>> 87bf3e34
+
 };
 
 const getInitials = (site: Site) => {
@@ -143,10 +101,7 @@
   } catch {
     return site.url;
   }
-<<<<<<< HEAD
-=======
-
->>>>>>> 87bf3e34
+
 };
 
 const formatMs = (value: number | null) => (value === null ? "—" : `${Math.round(value)} мс`);
@@ -159,7 +114,7 @@
 export default function DashboardPage() {
   const [sites, setSites] = useState<Site[]>([]);
   const [selectedSiteUrl, setSelectedSiteUrl] = useState<string>("");
-<<<<<<< HEAD
+
   const [timeRange, setTimeRange] = useState<(typeof TIME_RANGES)[number]["value"]>("1m");
   const [logs, setLogs] = useState<LogRecord[]>([]);
   const [overview, setOverview] = useState<AggregatedDashboardResponse | null>(null);
@@ -167,11 +122,7 @@
   const [isOverviewLoading, setIsOverviewLoading] = useState(false);
   const [isSiteLoading, setIsSiteLoading] = useState(false);
   const [overviewError, setOverviewError] = useState<string | null>(null);
-=======
-  const [timeRange, setTimeRange] = useState<(typeof TIME_RANGES)[number]["value"]>("15m");
-  const [logs, setLogs] = useState<LogRecord[]>([]);
-  const [isLoading, setIsLoading] = useState(false);
->>>>>>> 87bf3e34
+
   const [error, setError] = useState<string | null>(null);
   const [lastUpdated, setLastUpdated] = useState<Date | null>(null);
   const [autoRefreshEnabled, setAutoRefreshEnabled] = useState(true);
@@ -189,26 +140,18 @@
 
   useEffect(() => {
     let isMounted = true;
-<<<<<<< HEAD
-=======
-
->>>>>>> 87bf3e34
+
     const loadSites = async () => {
       try {
         const response = await axios.get<Site[]>(`${API_URL}/sites`);
         if (!isMounted) return;
         setSites(response.data);
         if (response.data.length > 0) {
-<<<<<<< HEAD
-          setSelectedSiteUrl((current) => current || response.data[0].url);
-=======
-          setSelectedSiteUrl(response.data[0].url);
->>>>>>> 87bf3e34
+
         }
       } catch (err) {
         console.error("Failed to load sites", err);
         if (isMounted) {
-<<<<<<< HEAD
           setOverviewError("Не удалось загрузить список сайтов");
         }
       }
@@ -333,93 +276,6 @@
     () => [...logs].sort((a, b) => new Date(a.timestamp).getTime() - new Date(b.timestamp).getTime()),
     [logs],
   );
-=======
-          setError("Не удалось загрузить список сайтов");
-        }
-      }
-    };
-
-    loadSites();
-
-    return () => {
-      isMounted = false;
-    };
-  }, []);
-
-  const fetchLogs = useCallback(
-    async (signal?: AbortSignal) => {
-      if (!selectedSiteUrl) return;
-      setIsLoading(true);
-      const since = new Date(Date.now() - timeRangeConfig.durationMs).toISOString();
-
-      try {
-        const response = await axios.get<LogRecord[]>(`${API_URL}/logs`, {
-          params: {
-            url: selectedSiteUrl,
-            limit,
-            since,
-          },
-          signal,
-        });
-
-        if (signal?.aborted) return;
-
-        const payload = Array.isArray(response.data) ? response.data : [];
-        setLogs(payload);
-        setError(null);
-        setLastUpdated(new Date());
-      } catch (err) {
-        if (err instanceof CanceledError) {
-          return;
-        }
-        console.error("Failed to load logs", err);
-        if (!signal?.aborted) {
-          setError("Не удалось загрузить логи");
-        }
-      } finally {
-        if (!signal?.aborted) {
-          setIsLoading(false);
-        }
-      }
-    },
-    [limit, selectedSiteUrl, timeRangeConfig.durationMs],
-  );
-
-  useEffect(() => {
-    const controller = new AbortController();
-    fetchLogs(controller.signal);
-    return () => controller.abort();
-  }, [fetchLogs]);
-
-  useEffect(() => {
-    if (!autoRefreshEnabled) return;
-    const intervalId = setInterval(() => {
-      fetchLogs();
-    }, Math.max(1, Math.min(autoRefreshInterval, 60)) * 1000);
-
-    return () => {
-      clearInterval(intervalId);
-    };
-  }, [autoRefreshEnabled, autoRefreshInterval, fetchLogs]);
-
-  const sortedLogs = useMemo(() => {
-    return [...logs].sort((a, b) => new Date(a.timestamp).getTime() - new Date(b.timestamp).getTime());
-  }, [logs]);
-
-  const distribution = useMemo(() => aggregateTrafficLight(sortedLogs), [sortedLogs]);
-
-  const averageLatency = useMemo(() => calcAvgLatency(sortedLogs), [sortedLogs]);
-  const averagePing = useMemo(() => calcAvgPing(sortedLogs), [sortedLogs]);
-  const uptime = useMemo(() => calcUptime(sortedLogs), [sortedLogs]);
-  const sslDaysLeft = useMemo(() => minSslDays(sortedLogs), [sortedLogs]);
-  const incidentsCount = useMemo(() => countIncidents(sortedLogs), [sortedLogs]);
-
-  const latencySparkline = useMemo(() => getSparklineSeries(sortedLogs.slice(-120), "latency_ms"), [sortedLogs]);
-  const pingSparkline = useMemo(() => getSparklineSeries(sortedLogs.slice(-120), "ping_ms"), [sortedLogs]);
-
-  const latencySeries = useMemo(() => buildTimeseries(sortedLogs, "latency_ms"), [sortedLogs]);
-  const pingSeries = useMemo(() => buildTimeseries(sortedLogs, "ping_ms"), [sortedLogs]);
->>>>>>> 87bf3e34
 
   const filters: LogsTableFilters = useMemo(
     () => ({
@@ -433,12 +289,7 @@
 
   const filteredLogs = useMemo(() => {
     return sortedLogs.filter((log) => {
-<<<<<<< HEAD
       const trafficAllowed = filters.traffic.size === 0 || filters.traffic.has(log.traffic_light as TrafficLight);
-=======
-      const trafficAllowed =
-        filters.traffic.size === 0 || filters.traffic.has(log.traffic_light as TrafficLight);
->>>>>>> 87bf3e34
       if (!trafficAllowed) return false;
 
       const status = log.http_status;
@@ -457,7 +308,6 @@
     });
   }, [filters, sortedLogs]);
 
-<<<<<<< HEAD
   const selectedSite = useMemo(
     () => sites.find((site) => site.url === selectedSiteUrl) ?? null,
     [sites, selectedSiteUrl],
@@ -535,10 +385,35 @@
   const uptime = useMemo(() => calcUptime(sortedLogs), [sortedLogs]);
   const sslDaysLeftMin = useMemo(() => minSslDays(sortedLogs), [sortedLogs]);
   const incidentsCount = useMemo(() => countIncidents(filteredLogs), [filteredLogs]);
-=======
+
+  const latencyDrawerTrend = useMemo(() => {
+    if (!selectedLog) return [];
+    const index = sortedLogs.findIndex((log) => log.timestamp === selectedLog.timestamp);
+    const slice = index === -1 ? sortedLogs.slice(-10) : sortedLogs.slice(Math.max(0, index - 9), index + 1);
+    return getSparklineSeries(slice, "latency_ms");
+  }, [selectedLog, sortedLogs]);
+
+  const pingDrawerTrend = useMemo(() => {
+    if (!selectedLog) return [];
+    const index = sortedLogs.findIndex((log) => log.timestamp === selectedLog.timestamp);
+    const slice = index === -1 ? sortedLogs.slice(-10) : sortedLogs.slice(Math.max(0, index - 9), index + 1);
+    return getSparklineSeries(slice, "ping_ms");
+  }, [selectedLog, sortedLogs]);
+
   const latestLog = filteredLogs[filteredLogs.length - 1] ?? sortedLogs[sortedLogs.length - 1] ?? null;
   const activeTrafficLight = latestLog?.traffic_light ?? "green";
 
+
+  const statusBadgeClass = useMemo(() => {
+    switch (activeTrafficLight) {
+      case "red":
+        return "bg-rose-100 text-rose-700 border border-rose-200";
+      case "orange":
+        return "bg-amber-100 text-amber-700 border border-amber-200";
+      default:
+        return "bg-emerald-100 text-emerald-700 border border-emerald-200";
+    }
+  }, [activeTrafficLight]);
   const handleToggleTraffic = useCallback((traffic: TrafficLight) => {
     setTrafficFilter((prev) => {
       const next = new Set(prev);
@@ -556,68 +431,6 @@
 
   const handleStatusRangeChange = useCallback((range: { min: number; max: number }) => {
     setHttpStatusRange({
-      min: Math.max(100, Math.min(range.min, range.max)),
-      max: Math.max(range.min, Math.min(range.max, 599)),
-    });
-  }, []);
-
-  const handleManualRefresh = useCallback(() => {
-    fetchLogs();
-  }, [fetchLogs]);
->>>>>>> 87bf3e34
-
-  const latencyDrawerTrend = useMemo(() => {
-    if (!selectedLog) return [];
-    const index = sortedLogs.findIndex((log) => log.timestamp === selectedLog.timestamp);
-    const slice = index === -1 ? sortedLogs.slice(-10) : sortedLogs.slice(Math.max(0, index - 9), index + 1);
-    return getSparklineSeries(slice, "latency_ms");
-  }, [selectedLog, sortedLogs]);
-
-  const pingDrawerTrend = useMemo(() => {
-    if (!selectedLog) return [];
-    const index = sortedLogs.findIndex((log) => log.timestamp === selectedLog.timestamp);
-    const slice = index === -1 ? sortedLogs.slice(-10) : sortedLogs.slice(Math.max(0, index - 9), index + 1);
-    return getSparklineSeries(slice, "ping_ms");
-  }, [selectedLog, sortedLogs]);
-
-<<<<<<< HEAD
-  const latestLog = filteredLogs[filteredLogs.length - 1] ?? sortedLogs[sortedLogs.length - 1] ?? null;
-  const activeTrafficLight = latestLog?.traffic_light ?? "green";
-=======
-  const selectedSite = useMemo(
-    () => sites.find((site) => site.url === selectedSiteUrl) ?? null,
-    [sites, selectedSiteUrl],
-  );
->>>>>>> 87bf3e34
-
-  const statusBadgeClass = useMemo(() => {
-    switch (activeTrafficLight) {
-      case "red":
-        return "bg-rose-100 text-rose-700 border border-rose-200";
-      case "orange":
-        return "bg-amber-100 text-amber-700 border border-amber-200";
-      default:
-        return "bg-emerald-100 text-emerald-700 border border-emerald-200";
-    }
-  }, [activeTrafficLight]);
-<<<<<<< HEAD
-  const handleToggleTraffic = useCallback((traffic: TrafficLight) => {
-    setTrafficFilter((prev) => {
-      const next = new Set(prev);
-      if (next.has(traffic)) {
-        next.delete(traffic);
-        if (next.size === 0) {
-          return new Set(TRAFFIC_OPTIONS);
-        }
-      } else {
-        next.add(traffic);
-      }
-      return next;
-    });
-  }, []);
-
-  const handleStatusRangeChange = useCallback((range: { min: number; max: number }) => {
-    setHttpStatusRange({
       min: clamp(range.min, 100, 599),
       max: clamp(range.max, 100, 599),
     });
@@ -626,15 +439,11 @@
   const overviewSiteCount = sites.length;
   const sslAccent =
     sslDaysLeftMin === null ? "default" : sslDaysLeftMin <= 0 ? "danger" : sslDaysLeftMin < 7 ? "warning" : "default";
-=======
-
-  const sslAccent = sslDaysLeft === null ? "default" : sslDaysLeft <= 0 ? "danger" : sslDaysLeft < 7 ? "warning" : "default";
->>>>>>> 87bf3e34
+
 
   return (
     <div className="flex h-full flex-1 flex-col overflow-hidden">
       <div className="flex-1 overflow-y-auto">
-<<<<<<< HEAD
         <div className="mx-auto flex max-w-[1600px] flex-col gap-10 px-6 pb-14 pt-6">
           <section className="space-y-6">
             <div className="flex flex-wrap items-end justify-between gap-4">
@@ -692,27 +501,7 @@
           <div className="sticky top-16 z-30 -mx-6 border-y border-slate-200/80 bg-slate-50/90 px-6 py-4 backdrop-blur">
             <div className="flex flex-col gap-4">
               <div className="flex flex-wrap items-center justify-between gap-4">
-=======
-        <div className="mx-auto flex max-w-[1440px] flex-col gap-8 px-6 pb-10 pt-6">
-          <header className="space-y-4">
-            <div className="flex items-center justify-between gap-4">
-              <div>
-                <h1 className="text-2xl font-semibold text-slate-900">Дашборд</h1>
-                <p className="text-sm text-slate-500">
-                  {selectedSite ? selectedSite.url : "Выберите ресурс"}
-                </p>
-              </div>
-              <span className={`inline-flex items-center gap-2 rounded-full px-3 py-1 text-xs font-medium ${statusBadgeClass}`}>
-                <span className="h-2 w-2 rounded-full bg-current" />
-                {activeTrafficLight}
-              </span>
-            </div>
-          </header>
-
-          <div className="sticky top-16 z-20 -mx-6 border-y border-slate-200/80 bg-white/95 px-6 py-4 backdrop-blur">
-            <div className="flex flex-col gap-4">
-              <div className="flex items-center justify-between gap-4">
->>>>>>> 87bf3e34
+
                 <div className="flex-1 overflow-x-auto">
                   <div className="flex w-max gap-2">
                     {sites.map((site) => {
@@ -722,7 +511,6 @@
                           key={site.url}
                           type="button"
                           onClick={() => setSelectedSiteUrl(site.url)}
-<<<<<<< HEAD
                           className={`flex items-center gap-3 rounded-xl border px-4 py-3 text-left shadow-sm transition focus-visible:outline-none focus-visible:ring-2 focus-visible:ring-slate-400 ${
                             isActive
                               ? "border-slate-900 bg-slate-900 text-white"
@@ -734,25 +522,7 @@
                           </span>
                           <div className="flex flex-col">
                             <span className="text-sm font-semibold leading-5">{getHostname(site)}</span>
-=======
-                          className={`flex min-w-[220px] items-center gap-3 rounded-xl border px-4 py-3 text-left transition focus-visible:outline-none focus-visible:ring-2 focus-visible:ring-slate-400 ${
-                            isActive
-                              ? "border-slate-900 bg-slate-900 text-white"
-                              : "border-slate-200 bg-white text-slate-600 hover:border-slate-300"
-                          }`}
-                        >
-                          <span
-                            className={`flex h-10 w-10 items-center justify-center rounded-full text-sm font-semibold ${
-                              isActive ? "bg-white/15" : "bg-slate-100 text-slate-700"
-                            }`}
-                          >
-                            {getInitials(site)}
-                          </span>
-                          <div className="flex flex-col">
-                            <span className="text-sm font-semibold leading-tight">
-                              {site.name || getHostname(site)}
-                            </span>
->>>>>>> 87bf3e34
+
                             <span className="text-xs text-slate-400">{site.url}</span>
                           </div>
                         </button>
@@ -760,7 +530,6 @@
                     })}
                   </div>
                 </div>
-<<<<<<< HEAD
                 <div className="flex flex-wrap items-center gap-2">
                   {TIME_RANGES.map((range) => {
                     const isActive = range.value === timeRange;
@@ -774,34 +543,11 @@
                         }`}
                       >
                         {range.label}
-=======
-                <div className="flex items-center gap-2 text-xs text-slate-500">
-                  {lastUpdated ? `Обновлено ${lastUpdated.toLocaleTimeString()}` : "—"}
-                  {error && <span className="text-rose-500">{error}</span>}
-                </div>
-              </div>
-              <div className="flex flex-col gap-4 lg:flex-row lg:items-center lg:justify-between">
-                <div className="flex flex-wrap items-center gap-2">
-                  {TIME_RANGES.map((option) => {
-                    const isActive = option.value === timeRange;
-                    return (
-                      <button
-                        key={option.value}
-                        type="button"
-                        onClick={() => setTimeRange(option.value)}
-                        className={`h-9 rounded-full border px-4 text-xs font-semibold transition focus-visible:outline-none focus-visible:ring-2 focus-visible:ring-slate-400 ${
-                          isActive
-                            ? "border-slate-900 bg-slate-900 text-white"
-                            : "border-slate-200 bg-white text-slate-600 hover:border-slate-300"
-                        }`}
-                      >
-                        {option.label}
->>>>>>> 87bf3e34
+
                       </button>
                     );
                   })}
                 </div>
-<<<<<<< HEAD
               </div>
               <div className="flex flex-wrap items-center gap-3 text-xs text-slate-500">
                 <label className="flex items-center gap-2 text-sm text-slate-600">
@@ -839,47 +585,11 @@
                 {isSiteLoading || isOverviewLoading ? (
                   <span className="text-sm text-slate-400">Обновляем данные…</span>
                 ) : null}
-=======
-                <div className="flex flex-wrap items-center gap-3">
-                  <label className="inline-flex items-center gap-2 text-xs font-medium text-slate-600">
-                    <input
-                      type="checkbox"
-                      checked={autoRefreshEnabled}
-                      onChange={(event) => setAutoRefreshEnabled(event.target.checked)}
-                      className="h-4 w-4 rounded border-slate-300 text-slate-900 focus:ring-slate-400"
-                    />
-                    Автообновление
-                  </label>
-                  <div className="flex items-center gap-2 text-xs text-slate-500">
-                    <span>Интервал (сек)</span>
-                    <input
-                      type="number"
-                      min={1}
-                      max={60}
-                      step={1}
-                      value={autoRefreshInterval}
-                      onChange={(event) =>
-                        setAutoRefreshInterval(Math.min(60, Math.max(1, Number(event.target.value) || 1)))
-                      }
-                      className="h-8 w-16 rounded-md border border-slate-200 px-2 text-slate-600 focus-visible:outline-none focus-visible:ring-2 focus-visible:ring-slate-300"
-                    />
-                  </div>
-                  <button
-                    type="button"
-                    onClick={handleManualRefresh}
-                    disabled={isLoading}
-                    className="inline-flex items-center gap-2 rounded-full border border-slate-900 bg-slate-900 px-4 py-2 text-xs font-semibold text-white transition hover:bg-slate-800 disabled:cursor-not-allowed disabled:border-slate-300 disabled:bg-slate-200 disabled:text-slate-500"
-                  >
-                    <RefreshCw className="h-4 w-4" />
-                    Обновить сейчас
-                  </button>
-                </div>
->>>>>>> 87bf3e34
+
               </div>
             </div>
           </div>
 
-<<<<<<< HEAD
           <section className="space-y-6">
             <div className="flex flex-wrap items-end justify-between gap-4">
               <div>
@@ -977,83 +687,7 @@
           </section>
         </div>
       </div>
-=======
-          <section className="space-y-4">
-            <div className="flex items-center justify-between">
-              <h2 className="text-sm font-semibold uppercase tracking-wider text-slate-500">Ключевые показатели</h2>
-              {incidentsCount > 0 && (
-                <span className="inline-flex items-center gap-2 rounded-full border border-amber-300/60 bg-amber-50/80 px-3 py-1 text-xs font-medium text-amber-700">
-                  <Zap className="h-4 w-4" /> Есть предупреждения
-                </span>
-              )}
-            </div>
-            <div className="grid gap-4 lg:grid-cols-5">
-              <MetricCard
-                title="Средняя латентность"
-                value={averageLatency !== null ? `${averageLatency} ms` : "—"}
-                description="за выбранный период"
-                trend={latencySparkline}
-              />
-              <MetricCard
-                title="Средний пинг"
-                value={averagePing !== null ? `${averagePing} ms` : "—"}
-                description="за выбранный период"
-                trend={pingSparkline}
-              />
-              <MetricCard
-                title="Доступность"
-                value={uptime !== null ? `${uptime}%` : "—"}
-                description="доля успешных ответов"
-              />
-              <MetricCard
-                title="SSL сертификат"
-                value={sslDaysLeft !== null ? `${sslDaysLeft} дн.` : "—"}
-                description="минимум по выборке"
-                accent={sslAccent}
-              />
-              <MetricCard
-                title="Проверок"
-                value={sortedLogs.length}
-                description="в выборке"
-                compact
-              />
-            </div>
-          </section>
-
-          <IncidentBanner
-            incidentCount={incidentsCount}
-            windowSize={sortedLogs.length}
-            onClick={() => {
-              if (incidentsCount > 0 && filteredLogs.length > 0) {
-                const lastIncident = [...filteredLogs].reverse().find((log) => log.traffic_light !== "green");
-                if (lastIncident) {
-                  setSelectedLog(lastIncident);
-                }
-              }
-            }}
-          />
-
-          <section className="grid gap-4 lg:grid-cols-[2fr_2fr_1fr]">
-            <div className="grid gap-4 lg:grid-cols-2 lg:grid-rows-1">
-              <LatencyChart data={latencySeries} />
-              <PingChart data={pingSeries} />
-            </div>
-            <TrafficLightPie data={distribution} />
-          </section>
-
-          <LogsTable
-            logs={filteredLogs}
-            onRowClick={(log) => setSelectedLog(log)}
-            filters={filters}
-            onToggleTraffic={handleToggleTraffic}
-            onStatusChange={handleStatusRangeChange}
-            onSearchChange={setSearchTerm}
-            onLimitChange={(value) => setLimit(value)}
-          />
-        </div>
-      </div>
-
->>>>>>> 87bf3e34
+
       <LogDetailsDrawer
         log={selectedLog}
         open={Boolean(selectedLog)}
@@ -1061,10 +695,6 @@
         latencyTrend={latencyDrawerTrend}
         pingTrend={pingDrawerTrend}
       />
-<<<<<<< HEAD
-=======
-
->>>>>>> 87bf3e34
     </div>
   );
 }
