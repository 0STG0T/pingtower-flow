<<<<<<< HEAD
import { useCallback, useEffect, useMemo, useState } from "react";
import axios, { CanceledError } from "axios";
import {
  aggregateTrafficLight,
  buildTimeseries,
  calcAvgLatency,
  calcAvgPing,
  calcUptime,
  countIncidents,
  getSparklineSeries,
  minSslDays,
  type LogRecord,
  type TrafficLight,
} from "@/utils/stats";
import { MetricCard } from "@/components/dashboard/MetricCard";
import { IncidentBanner } from "@/components/dashboard/IncidentBanner";
import { LatencyChart } from "@/components/dashboard/LatencyChart";
import { PingChart } from "@/components/dashboard/PingChart";
import { TrafficLightPie } from "@/components/dashboard/TrafficLightPie";
import {
=======

import { useCallback, useEffect, useMemo, useState } from "react";
import axios, { CanceledError } from "axios";
import {
  aggregateTrafficLight,
  buildTimeseries,
  calcAvgLatency,
  calcAvgPing,
  calcUptime,
  countIncidents,
  getSparklineSeries,
  minSslDays,
  type LogRecord,
  type TrafficLight,
} from "@/utils/stats";
import { MetricCard } from "@/components/dashboard/MetricCard";
import { IncidentBanner } from "@/components/dashboard/IncidentBanner";
import { LatencyChart } from "@/components/dashboard/LatencyChart";
import { PingChart } from "@/components/dashboard/PingChart";
import { TrafficLightPie } from "@/components/dashboard/TrafficLightPie";
import {

>>>>>>> 95bd6ccc
  LogsTable,
  type LogsTableFilters,
} from "@/components/dashboard/LogsTable";
import { LogDetailsDrawer } from "@/components/dashboard/LogDetailsDrawer";
import { RefreshCw, Zap } from "lucide-react";

const API_URL = "http://localhost:8000";

const TIME_RANGES = [
  { value: "5m", label: "5m", durationMs: 5 * 60 * 1000 },
  { value: "15m", label: "15m", durationMs: 15 * 60 * 1000 },
  { value: "1h", label: "1h", durationMs: 60 * 60 * 1000 },
  { value: "6h", label: "6h", durationMs: 6 * 60 * 60 * 1000 },
  { value: "24h", label: "24h", durationMs: 24 * 60 * 60 * 1000 },
  { value: "7d", label: "7d", durationMs: 7 * 24 * 60 * 60 * 1000 },
] as const;

const DEFAULT_LIMIT = 500;

const TRAFFIC_OPTIONS: TrafficLight[] = ["green", "orange", "red"];
<<<<<<< HEAD
=======

>>>>>>> 95bd6ccc

type Site = {
  name: string;
  url: string;
<<<<<<< HEAD
=======

>>>>>>> 95bd6ccc
};

const getInitials = (site: Site) => {
  if (site.name) {
    return site.name
      .split(" ")
      .filter(Boolean)
      .map((part) => part[0]?.toUpperCase())
      .slice(0, 2)
      .join("") || "?";
  }
  try {
    const { hostname } = new URL(site.url);
    return hostname
      .split(".")
      .filter(Boolean)
      .map((part) => part[0]?.toUpperCase())
      .slice(0, 2)
      .join("") || "?";
  } catch {
    return "?";
  }
};

const getHostname = (site: Site) => {
  try {
    return new URL(site.url).hostname;
  } catch {
    return site.url;
  }
<<<<<<< HEAD
=======

>>>>>>> 95bd6ccc
};

export default function DashboardPage() {
  const [sites, setSites] = useState<Site[]>([]);
  const [selectedSiteUrl, setSelectedSiteUrl] = useState<string>("");
  const [timeRange, setTimeRange] = useState<(typeof TIME_RANGES)[number]["value"]>("15m");
  const [logs, setLogs] = useState<LogRecord[]>([]);
  const [isLoading, setIsLoading] = useState(false);
  const [error, setError] = useState<string | null>(null);
  const [lastUpdated, setLastUpdated] = useState<Date | null>(null);
  const [autoRefreshEnabled, setAutoRefreshEnabled] = useState(true);
  const [autoRefreshInterval, setAutoRefreshInterval] = useState(1);
  const [trafficFilter, setTrafficFilter] = useState<Set<TrafficLight>>(new Set(TRAFFIC_OPTIONS));
  const [httpStatusRange, setHttpStatusRange] = useState({ min: 100, max: 599 });
  const [searchTerm, setSearchTerm] = useState("");
  const [limit, setLimit] = useState(DEFAULT_LIMIT);
  const [selectedLog, setSelectedLog] = useState<LogRecord | null>(null);

  const timeRangeConfig = useMemo(
    () => TIME_RANGES.find((option) => option.value === timeRange) ?? TIME_RANGES[1],
    [timeRange],
  );

  useEffect(() => {
    let isMounted = true;

    const loadSites = async () => {
      try {
        const response = await axios.get<Site[]>(`${API_URL}/sites`);
        if (!isMounted) return;
        setSites(response.data);
        if (response.data.length > 0) {
          setSelectedSiteUrl(response.data[0].url);
        }
      } catch (err) {
        console.error("Failed to load sites", err);
        if (isMounted) {
          setError("Не удалось загрузить список сайтов");
        }
      }
    };

    loadSites();

    return () => {
      isMounted = false;
    };
  }, []);

  const fetchLogs = useCallback(
    async (signal?: AbortSignal) => {
      if (!selectedSiteUrl) return;
      setIsLoading(true);
      const since = new Date(Date.now() - timeRangeConfig.durationMs).toISOString();

      try {
        const response = await axios.get<LogRecord[]>(`${API_URL}/logs`, {
          params: {
            url: selectedSiteUrl,
            limit,
            since,
          },
          signal,
        });

        if (signal?.aborted) return;

        const payload = Array.isArray(response.data) ? response.data : [];
        setLogs(payload);
        setError(null);
        setLastUpdated(new Date());
      } catch (err) {
        if (err instanceof CanceledError) {
          return;
        }
        console.error("Failed to load logs", err);
        if (!signal?.aborted) {
          setError("Не удалось загрузить логи");
        }
      } finally {
        if (!signal?.aborted) {
          setIsLoading(false);
        }
      }
    },
    [limit, selectedSiteUrl, timeRangeConfig.durationMs],
  );

  useEffect(() => {
    const controller = new AbortController();
    fetchLogs(controller.signal);
    return () => controller.abort();
  }, [fetchLogs]);

  useEffect(() => {
    if (!autoRefreshEnabled) return;
    const intervalId = setInterval(() => {
      fetchLogs();
    }, Math.max(1, Math.min(autoRefreshInterval, 60)) * 1000);

    return () => {
      clearInterval(intervalId);
    };
  }, [autoRefreshEnabled, autoRefreshInterval, fetchLogs]);

  const sortedLogs = useMemo(() => {
    return [...logs].sort((a, b) => new Date(a.timestamp).getTime() - new Date(b.timestamp).getTime());
  }, [logs]);

<<<<<<< HEAD
  const distribution = useMemo(() => aggregateTrafficLight(sortedLogs), [sortedLogs]);

  const averageLatency = useMemo(() => calcAvgLatency(sortedLogs), [sortedLogs]);
  const averagePing = useMemo(() => calcAvgPing(sortedLogs), [sortedLogs]);
  const uptime = useMemo(() => calcUptime(sortedLogs), [sortedLogs]);
  const sslDaysLeft = useMemo(() => minSslDays(sortedLogs), [sortedLogs]);
  const incidentsCount = useMemo(() => countIncidents(sortedLogs), [sortedLogs]);

  const latencySparkline = useMemo(() => getSparklineSeries(sortedLogs.slice(-120), "latency_ms"), [sortedLogs]);
  const pingSparkline = useMemo(() => getSparklineSeries(sortedLogs.slice(-120), "ping_ms"), [sortedLogs]);

  const latencySeries = useMemo(() => buildTimeseries(sortedLogs, "latency_ms"), [sortedLogs]);
  const pingSeries = useMemo(() => buildTimeseries(sortedLogs, "ping_ms"), [sortedLogs]);

=======

  const distribution = useMemo(() => aggregateTrafficLight(sortedLogs), [sortedLogs]);

  const averageLatency = useMemo(() => calcAvgLatency(sortedLogs), [sortedLogs]);
  const averagePing = useMemo(() => calcAvgPing(sortedLogs), [sortedLogs]);
  const uptime = useMemo(() => calcUptime(sortedLogs), [sortedLogs]);
  const sslDaysLeft = useMemo(() => minSslDays(sortedLogs), [sortedLogs]);
  const incidentsCount = useMemo(() => countIncidents(sortedLogs), [sortedLogs]);

  const latencySparkline = useMemo(() => getSparklineSeries(sortedLogs.slice(-120), "latency_ms"), [sortedLogs]);
  const pingSparkline = useMemo(() => getSparklineSeries(sortedLogs.slice(-120), "ping_ms"), [sortedLogs]);

  const latencySeries = useMemo(() => buildTimeseries(sortedLogs, "latency_ms"), [sortedLogs]);
  const pingSeries = useMemo(() => buildTimeseries(sortedLogs, "ping_ms"), [sortedLogs]);

>>>>>>> 95bd6ccc
  const filters: LogsTableFilters = useMemo(
    () => ({
      traffic: trafficFilter,
      statusRange: httpStatusRange,
      search: searchTerm,
      limit,
    }),
    [trafficFilter, httpStatusRange, searchTerm, limit],
  );

  const filteredLogs = useMemo(() => {
    return sortedLogs.filter((log) => {
      const trafficAllowed =
        filters.traffic.size === 0 || filters.traffic.has(log.traffic_light as TrafficLight);
      if (!trafficAllowed) return false;

      const status = log.http_status;
      const statusAllowed =
        status === null || (status >= filters.statusRange.min && status <= filters.statusRange.max);
      if (!statusAllowed) return false;

      if (filters.search.trim().length > 0) {
        const value = log.url ?? "";
        if (!value.toLowerCase().includes(filters.search.toLowerCase())) {
          return false;
        }
      }

      return true;
    });
  }, [filters, sortedLogs]);

  const latestLog = filteredLogs[filteredLogs.length - 1] ?? sortedLogs[sortedLogs.length - 1] ?? null;
  const activeTrafficLight = latestLog?.traffic_light ?? "green";

  const handleToggleTraffic = useCallback((traffic: TrafficLight) => {
    setTrafficFilter((prev) => {
      const next = new Set(prev);
      if (next.has(traffic)) {
        next.delete(traffic);
        if (next.size === 0) {
          return new Set(TRAFFIC_OPTIONS);
        }
      } else {
        next.add(traffic);
      }
      return next;
    });
  }, []);

  const handleStatusRangeChange = useCallback((range: { min: number; max: number }) => {
    setHttpStatusRange({
      min: Math.max(100, Math.min(range.min, range.max)),
      max: Math.max(range.min, Math.min(range.max, 599)),
    });
  }, []);

  const handleManualRefresh = useCallback(() => {
    fetchLogs();
  }, [fetchLogs]);

  const latencyDrawerTrend = useMemo(() => {
    if (!selectedLog) return [];
    const index = sortedLogs.findIndex((log) => log.timestamp === selectedLog.timestamp);
    const slice = index === -1 ? sortedLogs.slice(-10) : sortedLogs.slice(Math.max(0, index - 9), index + 1);
    return getSparklineSeries(slice, "latency_ms");
  }, [selectedLog, sortedLogs]);

  const pingDrawerTrend = useMemo(() => {
    if (!selectedLog) return [];
    const index = sortedLogs.findIndex((log) => log.timestamp === selectedLog.timestamp);
    const slice = index === -1 ? sortedLogs.slice(-10) : sortedLogs.slice(Math.max(0, index - 9), index + 1);
    return getSparklineSeries(slice, "ping_ms");
  }, [selectedLog, sortedLogs]);

  const selectedSite = useMemo(
    () => sites.find((site) => site.url === selectedSiteUrl) ?? null,
    [sites, selectedSiteUrl],
  );

  const statusBadgeClass = useMemo(() => {
    switch (activeTrafficLight) {
      case "red":
        return "bg-rose-100 text-rose-700 border border-rose-200";
      case "orange":
        return "bg-amber-100 text-amber-700 border border-amber-200";
      default:
        return "bg-emerald-100 text-emerald-700 border border-emerald-200";
    }
  }, [activeTrafficLight]);

  const sslAccent = sslDaysLeft === null ? "default" : sslDaysLeft <= 0 ? "danger" : sslDaysLeft < 7 ? "warning" : "default";

  return (
    <div className="flex h-full flex-1 flex-col overflow-hidden">
      <div className="flex-1 overflow-y-auto">
        <div className="mx-auto flex max-w-[1440px] flex-col gap-8 px-6 pb-10 pt-6">
          <header className="space-y-4">
            <div className="flex items-center justify-between gap-4">
              <div>
                <h1 className="text-2xl font-semibold text-slate-900">Дашборд</h1>
                <p className="text-sm text-slate-500">
                  {selectedSite ? selectedSite.url : "Выберите ресурс"}
                </p>
              </div>
              <span className={`inline-flex items-center gap-2 rounded-full px-3 py-1 text-xs font-medium ${statusBadgeClass}`}>
                <span className="h-2 w-2 rounded-full bg-current" />
                {activeTrafficLight}
              </span>
            </div>
          </header>

          <div className="sticky top-16 z-20 -mx-6 border-y border-slate-200/80 bg-white/95 px-6 py-4 backdrop-blur">
            <div className="flex flex-col gap-4">
              <div className="flex items-center justify-between gap-4">
                <div className="flex-1 overflow-x-auto">
                  <div className="flex w-max gap-2">
                    {sites.map((site) => {
                      const isActive = site.url === selectedSiteUrl;
                      return (
                        <button
                          key={site.url}
                          type="button"
                          onClick={() => setSelectedSiteUrl(site.url)}
                          className={`flex min-w-[220px] items-center gap-3 rounded-xl border px-4 py-3 text-left transition focus-visible:outline-none focus-visible:ring-2 focus-visible:ring-slate-400 ${
                            isActive
                              ? "border-slate-900 bg-slate-900 text-white"
                              : "border-slate-200 bg-white text-slate-600 hover:border-slate-300"
                          }`}
                        >
                          <span
                            className={`flex h-10 w-10 items-center justify-center rounded-full text-sm font-semibold ${
                              isActive ? "bg-white/15" : "bg-slate-100 text-slate-700"
                            }`}
                          >
                            {getInitials(site)}
                          </span>
                          <div className="flex flex-col">
                            <span className="text-sm font-semibold leading-tight">
                              {site.name || getHostname(site)}
                            </span>
                            <span className="text-xs text-slate-400">{site.url}</span>
                          </div>
                        </button>
                      );
                    })}
                  </div>
                </div>
                <div className="flex items-center gap-2 text-xs text-slate-500">
                  {lastUpdated ? `Обновлено ${lastUpdated.toLocaleTimeString()}` : "—"}
                  {error && <span className="text-rose-500">{error}</span>}
                </div>
              </div>
              <div className="flex flex-col gap-4 lg:flex-row lg:items-center lg:justify-between">
                <div className="flex flex-wrap items-center gap-2">
                  {TIME_RANGES.map((option) => {
                    const isActive = option.value === timeRange;
                    return (
                      <button
                        key={option.value}
                        type="button"
                        onClick={() => setTimeRange(option.value)}
                        className={`h-9 rounded-full border px-4 text-xs font-semibold transition focus-visible:outline-none focus-visible:ring-2 focus-visible:ring-slate-400 ${
                          isActive
                            ? "border-slate-900 bg-slate-900 text-white"
                            : "border-slate-200 bg-white text-slate-600 hover:border-slate-300"
                        }`}
                      >
                        {option.label}
                      </button>
                    );
                  })}
                </div>
                <div className="flex flex-wrap items-center gap-3">
                  <label className="inline-flex items-center gap-2 text-xs font-medium text-slate-600">
                    <input
                      type="checkbox"
                      checked={autoRefreshEnabled}
                      onChange={(event) => setAutoRefreshEnabled(event.target.checked)}
                      className="h-4 w-4 rounded border-slate-300 text-slate-900 focus:ring-slate-400"
                    />
                    Автообновление
                  </label>
                  <div className="flex items-center gap-2 text-xs text-slate-500">
                    <span>Интервал (сек)</span>
                    <input
                      type="number"
                      min={1}
                      max={60}
                      step={1}
                      value={autoRefreshInterval}
                      onChange={(event) =>
                        setAutoRefreshInterval(Math.min(60, Math.max(1, Number(event.target.value) || 1)))
                      }
                      className="h-8 w-16 rounded-md border border-slate-200 px-2 text-slate-600 focus-visible:outline-none focus-visible:ring-2 focus-visible:ring-slate-300"
                    />
                  </div>
                  <button
                    type="button"
                    onClick={handleManualRefresh}
                    disabled={isLoading}
                    className="inline-flex items-center gap-2 rounded-full border border-slate-900 bg-slate-900 px-4 py-2 text-xs font-semibold text-white transition hover:bg-slate-800 disabled:cursor-not-allowed disabled:border-slate-300 disabled:bg-slate-200 disabled:text-slate-500"
                  >
                    <RefreshCw className="h-4 w-4" />
                    Обновить сейчас
                  </button>
                </div>
              </div>
            </div>
          </div>

          <section className="space-y-4">
            <div className="flex items-center justify-between">
              <h2 className="text-sm font-semibold uppercase tracking-wider text-slate-500">Ключевые показатели</h2>
              {incidentsCount > 0 && (
                <span className="inline-flex items-center gap-2 rounded-full border border-amber-300/60 bg-amber-50/80 px-3 py-1 text-xs font-medium text-amber-700">
                  <Zap className="h-4 w-4" /> Есть предупреждения
                </span>
              )}
            </div>
            <div className="grid gap-4 lg:grid-cols-5">
              <MetricCard
                title="Средняя латентность"
                value={averageLatency !== null ? `${averageLatency} ms` : "—"}
                description="за выбранный период"
                trend={latencySparkline}
              />
              <MetricCard
                title="Средний пинг"
                value={averagePing !== null ? `${averagePing} ms` : "—"}
                description="за выбранный период"
                trend={pingSparkline}
              />
              <MetricCard
                title="Доступность"
                value={uptime !== null ? `${uptime}%` : "—"}
                description="доля успешных ответов"
              />
              <MetricCard
                title="SSL сертификат"
                value={sslDaysLeft !== null ? `${sslDaysLeft} дн.` : "—"}
                description="минимум по выборке"
                accent={sslAccent}
              />
              <MetricCard
                title="Проверок"
                value={sortedLogs.length}
                description="в выборке"
                compact
              />
            </div>
          </section>

          <IncidentBanner
            incidentCount={incidentsCount}
            windowSize={sortedLogs.length}
            onClick={() => {
              if (incidentsCount > 0 && filteredLogs.length > 0) {
                const lastIncident = [...filteredLogs].reverse().find((log) => log.traffic_light !== "green");
                if (lastIncident) {
                  setSelectedLog(lastIncident);
                }
              }
            }}
          />

          <section className="grid gap-4 lg:grid-cols-[2fr_2fr_1fr]">
            <div className="grid gap-4 lg:grid-cols-2 lg:grid-rows-1">
              <LatencyChart data={latencySeries} />
              <PingChart data={pingSeries} />
            </div>
            <TrafficLightPie data={distribution} />
          </section>

          <LogsTable
            logs={filteredLogs}
            onRowClick={(log) => setSelectedLog(log)}
            filters={filters}
            onToggleTraffic={handleToggleTraffic}
            onStatusChange={handleStatusRangeChange}
            onSearchChange={setSearchTerm}
            onLimitChange={(value) => setLimit(value)}
          />
        </div>
      </div>

      <LogDetailsDrawer
        log={selectedLog}
        open={Boolean(selectedLog)}
        onClose={() => setSelectedLog(null)}
        latencyTrend={latencyDrawerTrend}
        pingTrend={pingDrawerTrend}
      />
<<<<<<< HEAD
=======

>>>>>>> 95bd6ccc
    </div>
  );
}<|MERGE_RESOLUTION|>--- conflicted
+++ resolved
@@ -1,4 +1,4 @@
-<<<<<<< HEAD
+
 import { useCallback, useEffect, useMemo, useState } from "react";
 import axios, { CanceledError } from "axios";
 import {
@@ -19,30 +19,7 @@
 import { PingChart } from "@/components/dashboard/PingChart";
 import { TrafficLightPie } from "@/components/dashboard/TrafficLightPie";
 import {
-=======
-
-import { useCallback, useEffect, useMemo, useState } from "react";
-import axios, { CanceledError } from "axios";
-import {
-  aggregateTrafficLight,
-  buildTimeseries,
-  calcAvgLatency,
-  calcAvgPing,
-  calcUptime,
-  countIncidents,
-  getSparklineSeries,
-  minSslDays,
-  type LogRecord,
-  type TrafficLight,
-} from "@/utils/stats";
-import { MetricCard } from "@/components/dashboard/MetricCard";
-import { IncidentBanner } from "@/components/dashboard/IncidentBanner";
-import { LatencyChart } from "@/components/dashboard/LatencyChart";
-import { PingChart } from "@/components/dashboard/PingChart";
-import { TrafficLightPie } from "@/components/dashboard/TrafficLightPie";
-import {
-
->>>>>>> 95bd6ccc
+
   LogsTable,
   type LogsTableFilters,
 } from "@/components/dashboard/LogsTable";
@@ -63,18 +40,12 @@
 const DEFAULT_LIMIT = 500;
 
 const TRAFFIC_OPTIONS: TrafficLight[] = ["green", "orange", "red"];
-<<<<<<< HEAD
-=======
-
->>>>>>> 95bd6ccc
+
 
 type Site = {
   name: string;
   url: string;
-<<<<<<< HEAD
-=======
-
->>>>>>> 95bd6ccc
+
 };
 
 const getInitials = (site: Site) => {
@@ -105,10 +76,7 @@
   } catch {
     return site.url;
   }
-<<<<<<< HEAD
-=======
-
->>>>>>> 95bd6ccc
+
 };
 
 export default function DashboardPage() {
@@ -218,7 +186,6 @@
     return [...logs].sort((a, b) => new Date(a.timestamp).getTime() - new Date(b.timestamp).getTime());
   }, [logs]);
 
-<<<<<<< HEAD
   const distribution = useMemo(() => aggregateTrafficLight(sortedLogs), [sortedLogs]);
 
   const averageLatency = useMemo(() => calcAvgLatency(sortedLogs), [sortedLogs]);
@@ -233,23 +200,6 @@
   const latencySeries = useMemo(() => buildTimeseries(sortedLogs, "latency_ms"), [sortedLogs]);
   const pingSeries = useMemo(() => buildTimeseries(sortedLogs, "ping_ms"), [sortedLogs]);
 
-=======
-
-  const distribution = useMemo(() => aggregateTrafficLight(sortedLogs), [sortedLogs]);
-
-  const averageLatency = useMemo(() => calcAvgLatency(sortedLogs), [sortedLogs]);
-  const averagePing = useMemo(() => calcAvgPing(sortedLogs), [sortedLogs]);
-  const uptime = useMemo(() => calcUptime(sortedLogs), [sortedLogs]);
-  const sslDaysLeft = useMemo(() => minSslDays(sortedLogs), [sortedLogs]);
-  const incidentsCount = useMemo(() => countIncidents(sortedLogs), [sortedLogs]);
-
-  const latencySparkline = useMemo(() => getSparklineSeries(sortedLogs.slice(-120), "latency_ms"), [sortedLogs]);
-  const pingSparkline = useMemo(() => getSparklineSeries(sortedLogs.slice(-120), "ping_ms"), [sortedLogs]);
-
-  const latencySeries = useMemo(() => buildTimeseries(sortedLogs, "latency_ms"), [sortedLogs]);
-  const pingSeries = useMemo(() => buildTimeseries(sortedLogs, "ping_ms"), [sortedLogs]);
-
->>>>>>> 95bd6ccc
   const filters: LogsTableFilters = useMemo(
     () => ({
       traffic: trafficFilter,
@@ -543,10 +493,7 @@
         latencyTrend={latencyDrawerTrend}
         pingTrend={pingDrawerTrend}
       />
-<<<<<<< HEAD
-=======
-
->>>>>>> 95bd6ccc
+
     </div>
   );
 }