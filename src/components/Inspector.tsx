import { useEffect, useMemo, useRef, useState, type ChangeEventHandler } from "react";
import clsx from "clsx";
import { useShallow } from "zustand/react/shallow";

import { useFlowStore } from "../state/store";
<<<<<<< HEAD
import {
  DEFAULT_PING_INTERVAL,
  MAX_PING_INTERVAL,
  MIN_PING_INTERVAL,
  normalizePingInterval,
  type BlockVariant,
  type NodeStatus,
} from "../flow/nodes/types";
=======
import { DEFAULT_PING_INTERVAL, type BlockVariant, type NodeStatus } from "../flow/nodes/types";
>>>>>>> e0dcdf6d

const statusOptions: { value: NodeStatus; label: string; className: string }[] = [
  { value: "idle", label: "Ожидание", className: "border-slate-200 bg-slate-50 text-slate-500 hover:border-slate-300 hover:text-slate-600" },
  { value: "running", label: "Выполняется", className: "border-amber-200 bg-amber-50 text-amber-600 hover:border-amber-300 hover:text-amber-700" },
  { value: "success", label: "Готово", className: "border-emerald-200 bg-emerald-50 text-emerald-600 hover:border-emerald-300 hover:text-emerald-700" },
  { value: "error", label: "Ошибка", className: "border-rose-200 bg-rose-50 text-rose-600 hover:border-rose-300 hover:text-rose-700" },
];

const typeLabels: Record<BlockVariant, string> = {
  website: "Источник",
  llm: "Логика",
  messenger: "Доставка",
};

export default function Inspector() {
  const { selectedNodeId, nodes, updateNodeData, deleteSiteNode, removeNode, setSelectedNode } =
    useFlowStore(
      useShallow((state) => ({
        selectedNodeId: state.selectedNodeId,
        nodes: state.nodes,
        updateNodeData: state.updateNodeData,
        deleteSiteNode: state.deleteSiteNode,
        removeNode: state.removeNode,
        setSelectedNode: state.setSelectedNode,
      }))
    );

  const node = useMemo(
    () => nodes.find((candidate) => candidate.id === selectedNodeId),
    [nodes, selectedNodeId]
  );

  const [form, setForm] = useState({
    title: "",
    description: "",
    status: "idle" as NodeStatus,
    ping_interval: String(DEFAULT_PING_INTERVAL),
  });

  const firstFieldRef = useRef<HTMLInputElement | null>(null);

  useEffect(() => {
    if (!node) return;
    setForm({
      title: node.data.title ?? "",
      description: node.data.description ?? "",
      status: node.data.status ?? "idle",
      ping_interval: String(node.data.ping_interval ?? DEFAULT_PING_INTERVAL),
    });
  }, [node]);

  useEffect(() => {
    if (!selectedNodeId) return;
    requestAnimationFrame(() => {
      firstFieldRef.current?.focus();
      firstFieldRef.current?.select();
    });
  }, [selectedNodeId]);

  const handleChange = (
    field: "title" | "description"
  ): ChangeEventHandler<HTMLInputElement | HTMLTextAreaElement> =>
    (event) => {
      const value = event.target.value;
      setForm((prev) => ({ ...prev, [field]: value }));
      if (node) {
        if (node.data[field] !== value) {
          updateNodeData(node.id, { [field]: value });
        }
      }
    };

  const handleStatusChange = (status: NodeStatus) => {
    setForm((prev) => ({ ...prev, status }));
    if (node && node.data.status !== status) {
      updateNodeData(node.id, { status });
    }
  };

  const handlePingIntervalChange: ChangeEventHandler<HTMLInputElement> = (event) => {
    const raw = event.target.value;
    setForm((prev) => ({ ...prev, ping_interval: raw }));

    if (!node) return;
    if (raw.trim() === "") return;

<<<<<<< HEAD
    const normalized = normalizePingInterval(raw);
    if (!normalized) return;
=======
    const numeric = Number(raw);
    if (Number.isNaN(numeric)) return;

    const normalized = Math.round(numeric);
    if (normalized <= 0) return;
>>>>>>> e0dcdf6d

    if (node.data.ping_interval !== normalized) {
      updateNodeData(node.id, { ping_interval: normalized });
    }
  };

  const handlePingIntervalBlur = () => {
    if (!node) return;

    const fallback = node.data.ping_interval ?? DEFAULT_PING_INTERVAL;
    const raw = form.ping_interval.trim();

    if (raw === "") {
      setForm((prev) => ({ ...prev, ping_interval: String(fallback) }));
      return;
    }

<<<<<<< HEAD
    const normalized = normalizePingInterval(raw);
    if (!normalized) {
=======
    const numeric = Number(raw);
    if (Number.isNaN(numeric) || numeric <= 0) {
>>>>>>> e0dcdf6d
      setForm((prev) => ({ ...prev, ping_interval: String(fallback) }));
      return;
    }

<<<<<<< HEAD
    if (String(normalized) !== form.ping_interval) {
      setForm((prev) => ({ ...prev, ping_interval: String(normalized) }));
    }

    if (node.data.ping_interval !== normalized) {
      updateNodeData(node.id, { ping_interval: normalized });
=======
    const clamped = Math.min(3600, Math.max(1, Math.round(numeric)));
    if (String(clamped) !== form.ping_interval) {
      setForm((prev) => ({ ...prev, ping_interval: String(clamped) }));
    }

    if (node.data.ping_interval !== clamped) {
      updateNodeData(node.id, { ping_interval: clamped });
>>>>>>> e0dcdf6d
    }
  };

  const handleDeleteWebsite = () => {
    if (!node || node.type !== "website") return;

    if (node.id.startsWith("temp-")) {
      removeNode(node.id);
      setSelectedNode(undefined);
      return;
    }

    void deleteSiteNode(node.id, Number(node.id)).finally(() => {
      setSelectedNode(undefined);
    });
  };

  if (!node) {
    return (
      <aside className="hidden w-80 flex-none flex-col items-center justify-center border-l border-slate-200 bg-white/85 px-6 text-center text-sm text-slate-400 backdrop-blur lg:flex">
        <div className="flex flex-col items-center gap-3">
          <span className="text-2xl">🧩</span>
          <p>Выберите блок, чтобы настроить его свойства</p>
        </div>
      </aside>
    );
  }

  return (
    <aside className="hidden w-80 flex-none flex-col border-l border-slate-200 bg-white/85 px-6 pb-6 pt-5 backdrop-blur lg:flex">
      <div className="flex items-center justify-between">
        <div>
          <p className="text-[11px] font-semibold uppercase tracking-wide text-slate-400">Инспектор</p>
          <p className="text-xs text-slate-500">Настройка выбранного блока</p>
        </div>
        <span className="rounded-full border border-slate-200 px-2 py-1 text-[11px] font-semibold uppercase text-slate-400">
          {typeLabels[node.type as BlockVariant] ?? node.type}
        </span>
      </div>

      <div className="mt-5 space-y-5">
        {node.type === "website" ? (
          <>
            <div className="space-y-2">
              <label className="text-xs font-semibold uppercase tracking-wide text-slate-400">Название</label>
              <input
                ref={firstFieldRef}
                value={form.title}
                onChange={handleChange("title")}
                placeholder="Например, Главная страница"
                className="w-full rounded-xl border border-slate-200 bg-white px-3 py-2 text-sm text-slate-700 shadow-sm focus:border-sky-300 focus:outline-none focus:ring-2 focus:ring-sky-200"
              />
            </div>

            <div className="space-y-2">
              <label className="text-xs font-semibold uppercase tracking-wide text-slate-400">URL</label>
              <input
                value={form.description}
                onChange={handleChange("description")}
                placeholder="https://example.com"
                className="w-full rounded-xl border border-slate-200 bg-white px-3 py-2 text-sm text-slate-700 shadow-sm focus:border-sky-300 focus:outline-none focus:ring-2 focus:ring-sky-200"
              />
            </div>

            <div className="space-y-2">
              <label className="text-xs font-semibold uppercase tracking-wide text-slate-400">Интервал опроса (сек)</label>
              <input
                type="number"
<<<<<<< HEAD
                min={MIN_PING_INTERVAL}
                max={MAX_PING_INTERVAL}
=======
                min={1}
                max={3600}
>>>>>>> e0dcdf6d
                value={form.ping_interval}
                onChange={handlePingIntervalChange}
                onBlur={handlePingIntervalBlur}
                className="w-full rounded-xl border border-slate-200 bg-white px-3 py-2 text-sm text-slate-700 shadow-sm focus:border-sky-300 focus:outline-none focus:ring-2 focus:ring-sky-200"
              />
            </div>

            <button
              type="button"
              className="w-full rounded-xl bg-rose-600 px-4 py-2 text-sm font-semibold text-white shadow-sm transition hover:bg-rose-700 focus:outline-none focus:ring-2 focus:ring-rose-200"
              onClick={handleDeleteWebsite}
            >
              🗑 Удалить блок
            </button>
          </>
        ) : (
          <>
            <div className="space-y-2">
              <label className="text-xs font-semibold uppercase tracking-wide text-slate-400">Название</label>
              <input
                ref={firstFieldRef}
                value={form.title}
                onChange={handleChange("title")}
                className="w-full rounded-xl border border-slate-200 bg-white px-3 py-2 text-sm text-slate-700 shadow-sm focus:border-sky-300 focus:outline-none focus:ring-2 focus:ring-sky-200"
              />
            </div>

            <div className="space-y-2">
              <label className="text-xs font-semibold uppercase tracking-wide text-slate-400">Описание</label>
              <textarea
                value={form.description}
                onChange={handleChange("description")}
                rows={3}
                className="w-full resize-none rounded-xl border border-slate-200 bg-white px-3 py-2 text-sm text-slate-700 shadow-sm focus:border-sky-300 focus:outline-none focus:ring-2 focus:ring-sky-200"
              />
            </div>
          </>
        )}

        {/* Статус */}
        <div className="space-y-2">
          <span className="text-xs font-semibold uppercase tracking-wide text-slate-400">Статус</span>
          <div className="grid grid-cols-2 gap-2">
            {statusOptions.map((option) => (
              <button
                key={option.value}
                type="button"
                onClick={() => handleStatusChange(option.value)}
                className={clsx(
                  "rounded-xl border px-3 py-2 text-xs font-semibold transition",
                  option.className,
                  form.status === option.value && "ring-2 ring-offset-1 ring-sky-200"
                )}
              >
                {option.label}
              </button>
            ))}
          </div>
        </div>

        {/* Метаданные read-only */}
        {node.data.metadata && node.data.metadata.length > 0 && (
          <div className="space-y-2">
            <span className="text-xs font-semibold uppercase tracking-wide text-slate-400">Метаданные</span>
            <div className="space-y-2">
              {node.data.metadata.map((item) => (
                <div
                  key={`${item.label}-${item.value}`}
                  className="flex items-center justify-between rounded-xl border border-slate-100 bg-slate-50/70 px-3 py-2 text-xs text-slate-600"
                >
                  <span className="font-semibold text-slate-500">{item.label}</span>
                  <span className="text-slate-700">{item.value}</span>
                </div>
              ))}
            </div>
          </div>
        )}

        {/* Служебка */}
        <div className="space-y-1 text-xs text-slate-400">
          <div className="flex items-center justify-between">
            <span>ID блока</span>
            <span className="font-mono text-slate-500">{node.id}</span>
          </div>
          <div className="flex items-center justify-between">
            <span>Тип</span>
            <span className="font-medium text-slate-500">{node.type}</span>
          </div>
        </div>
      </div>
    </aside>
  );
}<|MERGE_RESOLUTION|>--- conflicted
+++ resolved
@@ -3,7 +3,6 @@
 import { useShallow } from "zustand/react/shallow";
 
 import { useFlowStore } from "../state/store";
-<<<<<<< HEAD
 import {
   DEFAULT_PING_INTERVAL,
   MAX_PING_INTERVAL,
@@ -12,9 +11,7 @@
   type BlockVariant,
   type NodeStatus,
 } from "../flow/nodes/types";
-=======
-import { DEFAULT_PING_INTERVAL, type BlockVariant, type NodeStatus } from "../flow/nodes/types";
->>>>>>> e0dcdf6d
+
 
 const statusOptions: { value: NodeStatus; label: string; className: string }[] = [
   { value: "idle", label: "Ожидание", className: "border-slate-200 bg-slate-50 text-slate-500 hover:border-slate-300 hover:text-slate-600" },
@@ -101,16 +98,10 @@
     if (!node) return;
     if (raw.trim() === "") return;
 
-<<<<<<< HEAD
+
     const normalized = normalizePingInterval(raw);
     if (!normalized) return;
-=======
-    const numeric = Number(raw);
-    if (Number.isNaN(numeric)) return;
-
-    const normalized = Math.round(numeric);
-    if (normalized <= 0) return;
->>>>>>> e0dcdf6d
+
 
     if (node.data.ping_interval !== normalized) {
       updateNodeData(node.id, { ping_interval: normalized });
@@ -128,33 +119,21 @@
       return;
     }
 
-<<<<<<< HEAD
     const normalized = normalizePingInterval(raw);
     if (!normalized) {
-=======
-    const numeric = Number(raw);
-    if (Number.isNaN(numeric) || numeric <= 0) {
->>>>>>> e0dcdf6d
+
       setForm((prev) => ({ ...prev, ping_interval: String(fallback) }));
       return;
     }
 
-<<<<<<< HEAD
+
     if (String(normalized) !== form.ping_interval) {
       setForm((prev) => ({ ...prev, ping_interval: String(normalized) }));
     }
 
     if (node.data.ping_interval !== normalized) {
       updateNodeData(node.id, { ping_interval: normalized });
-=======
-    const clamped = Math.min(3600, Math.max(1, Math.round(numeric)));
-    if (String(clamped) !== form.ping_interval) {
-      setForm((prev) => ({ ...prev, ping_interval: String(clamped) }));
-    }
-
-    if (node.data.ping_interval !== clamped) {
-      updateNodeData(node.id, { ping_interval: clamped });
->>>>>>> e0dcdf6d
+
     }
   };
 
@@ -223,13 +202,10 @@
               <label className="text-xs font-semibold uppercase tracking-wide text-slate-400">Интервал опроса (сек)</label>
               <input
                 type="number"
-<<<<<<< HEAD
+
                 min={MIN_PING_INTERVAL}
                 max={MAX_PING_INTERVAL}
-=======
-                min={1}
-                max={3600}
->>>>>>> e0dcdf6d
+
                 value={form.ping_interval}
                 onChange={handlePingIntervalChange}
                 onBlur={handlePingIntervalBlur}
