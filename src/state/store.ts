import { create } from "zustand";
import { fetchSites, createSite, updateSite, deleteSite } from "../lib/api";
import {
  type BaseNodeData,
  type FlowNode,
  buildWebsiteMetadata,
  DEFAULT_PING_INTERVAL,
} from "../flow/nodes/types";
<<<<<<< HEAD
import type { Edge, XYPosition } from "reactflow";
=======
import type { Edge } from "reactflow";
>>>>>>> 27384e3f

export type NodeStatus = "idle" | "running" | "success" | "error";

const websiteSyncTimers = new Map<string, ReturnType<typeof setTimeout>>();

const cancelWebsiteSyncTimer = (nodeId: string) => {
  const timer = websiteSyncTimers.get(nodeId);
  if (timer) {
    clearTimeout(timer);
    websiteSyncTimers.delete(nodeId);
  }
};

type FlowStore = {
  flowName: string;
  setFlowName: (name: string) => void;

  nodes: FlowNode[];
  edges: Edge[];
  setNodes: (updater: FlowNode[] | ((nodes: FlowNode[]) => FlowNode[])) => void;
  setEdges: (updater: Edge[] | ((edges: Edge[]) => Edge[])) => void;

  selectedNodeId?: string;
  setSelectedNode: (id?: string) => void;

  initFromDb: () => Promise<void>;
  createWebsiteNode: (position: XYPosition, template: BaseNodeData) => Promise<FlowNode | undefined>;
  saveSite: (node: FlowNode) => Promise<{ id: number; url: string; name: string; ping_interval: number } | undefined>;
  deleteSiteNode: (nodeId: string, siteId: number) => Promise<void>;
  syncWebsiteNode: (node: FlowNode) => Promise<{ id: number; url: string; name: string; ping_interval: number } | undefined>;
  updateNodeData: (id: string, data: Partial<BaseNodeData>) => void;
  removeNode: (nodeId: string) => void;

  runFlow: () => void;
  stopFlow: () => void;
  saveFlow: () => void;

  isRunning: boolean;
  isDirty: boolean;
  lastRunAt?: Date;
  lastSavedAt?: Date;
};

export const useFlowStore = create<FlowStore>((set, get) => ({
  flowName: "Новый сценарий",
  setFlowName: (name) => set({ flowName: name, isDirty: true }),

  nodes: [],
  edges: [],
  setNodes: (updater) =>
    set((state) => ({
      nodes: typeof updater === "function" ? updater(state.nodes) : updater,
      isDirty: true,
    })),
  setEdges: (updater) =>
    set((state) => ({
      edges: typeof updater === "function" ? updater(state.edges) : updater,
      isDirty: true,
    })),

  selectedNodeId: undefined,
  setSelectedNode: (id) => set({ selectedNodeId: id }),

  // 📥 загрузка из БД
  initFromDb: async () => {
    try {
      const sites = await fetchSites();
      const nodes: FlowNode[] = sites.map((site) => ({
        id: String(site.id),
        type: "website",
        position: { x: Math.random() * 400, y: Math.random() * 400 },
        data: {
          title: site.name,
          description: site.url,
          emoji: "🌐",
          status: "idle" as NodeStatus,
          ping_interval: site.ping_interval ?? DEFAULT_PING_INTERVAL,
          metadata: buildWebsiteMetadata({
            title: site.name,
            description: site.url,
            ping_interval: site.ping_interval ?? DEFAULT_PING_INTERVAL,
          }),
        },
      }));
      set({ nodes, isDirty: false });
    } catch (err) {
      console.error("[FlowStore] Ошибка загрузки сайтов:", err);
    }
  },

  createWebsiteNode: async (position, template) => {
    const defaultUrl = "https://google.com";
    const defaultName = "Google";
    const defaultInterval = template.ping_interval ?? DEFAULT_PING_INTERVAL;

    try {
      const saved = await createSite(defaultUrl, defaultName, defaultInterval);

      const node: FlowNode = {
        id: String(saved.id),
        type: "website",
        position,
        data: {
          emoji: template.emoji ?? "🌐",
          status: template.status ?? "idle",
          title: saved.name,
          description: saved.url,
          ping_interval: saved.ping_interval ?? defaultInterval,
          metadata: buildWebsiteMetadata({
            title: saved.name,
            description: saved.url,
            ping_interval: saved.ping_interval ?? defaultInterval,
          }),
        },
      };

      set((state) => ({
        nodes: state.nodes.concat(node),
        selectedNodeId: node.id,
        isDirty: false,
        lastSavedAt: new Date(),
      }));

      return node;
    } catch (err) {
      console.error("[FlowStore] Ошибка создания сайта:", err);
    }
  },

  // 💾 сохранить / обновить сайт
  saveSite: async (node) => {
    if (node.type !== "website") return;

    try {
      const url = node.data.description || "";
      const name = node.data.title || "Без имени";
      const ping_interval = node.data.ping_interval ?? DEFAULT_PING_INTERVAL;

      const saved = node.id.startsWith("temp-")
        ? await createSite(url, name, ping_interval)
        : await updateSite(Number(node.id), { url, name, ping_interval });

      set((state) => ({
        nodes: state.nodes.map((n) =>
          n.id === node.id
            ? {
                ...n,
                id: String(saved.id),
                data: {
                  ...n.data,
                  title: saved.name,
                  description: saved.url,
                  ping_interval: saved.ping_interval,
                  metadata: buildWebsiteMetadata({
                    title: saved.name,
                    description: saved.url,
                    ping_interval: saved.ping_interval,
                  }),
                },
              }
            : n
        ),
        isDirty: false,
        lastSavedAt: new Date(),
      }));

      return saved;
    } catch (err) {
      console.error("[FlowStore] Ошибка сохранения сайта:", err);
    }
  },

  // 🗑 удалить сайт
  deleteSiteNode: async (nodeId, siteId) => {
    try {
      await deleteSite(Number(siteId));
    } catch (err) {
      console.warn("[FlowStore] Сервер не нашёл сайт, удаляем только локально", { nodeId, siteId, err });
    } finally {
      cancelWebsiteSyncTimer(nodeId);
      set((state) => ({
        nodes: state.nodes.filter((n) => n.id !== nodeId),
        isDirty: true,
      }));
    }
  },

  // 🔄 синхронизация
  syncWebsiteNode: async (node) => {
    if (node.type === "website") {
      return await get().saveSite(node);
    }
  },

  // ✏️ обновить локально
  updateNodeData: (id, data) => {
    let updatedNode: FlowNode | undefined;

    set((state) => ({
      nodes: state.nodes.map((node) => {
        if (node.id !== id) return node;

        const nextData: BaseNodeData = {
          ...node.data,
          ...data,
        };

        if (node.type === "website") {
          nextData.metadata = buildWebsiteMetadata(nextData);
        }

        const nextNode = { ...node, data: nextData };
        updatedNode = nextNode;
        return nextNode;
      }),
      isDirty: true,
    }));

    const shouldSyncWebsite =
      updatedNode?.type === "website" &&
      ("title" in data || "description" in data || "ping_interval" in data);

    if (updatedNode && shouldSyncWebsite) {
      const existingTimer = websiteSyncTimers.get(updatedNode.id);
      if (existingTimer) {
        clearTimeout(existingTimer);
      }

      const timer = setTimeout(() => {
        void get().syncWebsiteNode(updatedNode!);
        websiteSyncTimers.delete(updatedNode!.id);
      }, 500);

      websiteSyncTimers.set(updatedNode.id, timer);
    }
  },

  removeNode: (nodeId) => {
    cancelWebsiteSyncTimer(nodeId);
    set((state) => ({
      nodes: state.nodes.filter((node) => node.id !== nodeId),
      isDirty: true,
    }));
  },

  runFlow: () => set({ isRunning: true, lastRunAt: new Date() }),
  stopFlow: () => set({ isRunning: false }),

  saveFlow: () => set({ isDirty: false, lastSavedAt: new Date() }),

  isRunning: false,
  isDirty: false,
  lastRunAt: undefined,
  lastSavedAt: undefined,
}));<|MERGE_RESOLUTION|>--- conflicted
+++ resolved
@@ -6,11 +6,8 @@
   buildWebsiteMetadata,
   DEFAULT_PING_INTERVAL,
 } from "../flow/nodes/types";
-<<<<<<< HEAD
 import type { Edge, XYPosition } from "reactflow";
-=======
-import type { Edge } from "reactflow";
->>>>>>> 27384e3f
+
 
 export type NodeStatus = "idle" | "running" | "success" | "error";
 
