import { create } from "zustand";
import { fetchSites, createSite, updateSite, deleteSite } from "../lib/api";
import {
  type BaseNodeData,
  type FlowNode,
  buildWebsiteMetadata,
  DEFAULT_PING_INTERVAL,
<<<<<<< HEAD
  MAX_PING_INTERVAL,
  MIN_PING_INTERVAL,
  normalizePingInterval,
} from "../flow/nodes/types";
import type { Edge, XYPosition } from "reactflow";
=======
} from "../flow/nodes/types";
import type { Edge, XYPosition } from "reactflow";

>>>>>>> e0dcdf6d

export type NodeStatus = "idle" | "running" | "success" | "error";

const websiteSyncTimers = new Map<string, ReturnType<typeof setTimeout>>();

const cancelWebsiteSyncTimer = (nodeId: string) => {
  const timer = websiteSyncTimers.get(nodeId);
  if (timer) {
    clearTimeout(timer);
    websiteSyncTimers.delete(nodeId);
  }
};

type FlowStore = {
  flowName: string;
  setFlowName: (name: string) => void;

  nodes: FlowNode[];
  edges: Edge[];
  setNodes: (updater: FlowNode[] | ((nodes: FlowNode[]) => FlowNode[])) => void;
  setEdges: (updater: Edge[] | ((edges: Edge[]) => Edge[])) => void;

  selectedNodeId?: string;
  setSelectedNode: (id?: string) => void;

  initFromDb: () => Promise<void>;
  createWebsiteNode: (position: XYPosition, template: BaseNodeData) => Promise<FlowNode | undefined>;
  saveSite: (node: FlowNode) => Promise<{ id: number; url: string; name: string; ping_interval: number } | undefined>;
  deleteSiteNode: (nodeId: string, siteId: number) => Promise<void>;
  syncWebsiteNode: (node: FlowNode) => Promise<{ id: number; url: string; name: string; ping_interval: number } | undefined>;
  updateNodeData: (id: string, data: Partial<BaseNodeData>) => void;
  removeNode: (nodeId: string) => void;

  runFlow: () => void;
  stopFlow: () => void;
  saveFlow: () => void;

  isRunning: boolean;
  isDirty: boolean;
  lastRunAt?: Date;
  lastSavedAt?: Date;
};

export const useFlowStore = create<FlowStore>((set, get) => ({
  flowName: "Новый сценарий",
  setFlowName: (name) => set({ flowName: name, isDirty: true }),

  nodes: [],
  edges: [],
  setNodes: (updater) =>
    set((state) => ({
      nodes: typeof updater === "function" ? updater(state.nodes) : updater,
      isDirty: true,
    })),
  setEdges: (updater) =>
    set((state) => ({
      edges: typeof updater === "function" ? updater(state.edges) : updater,
      isDirty: true,
    })),

  selectedNodeId: undefined,
  setSelectedNode: (id) => set({ selectedNodeId: id }),

  // 📥 загрузка из БД
  initFromDb: async () => {
    try {
      const sites = await fetchSites();
      const nodes: FlowNode[] = sites.map((site) => ({
        id: String(site.id),
        type: "website",
        position: { x: Math.random() * 400, y: Math.random() * 400 },
        data: {
          title: site.name,
          description: site.url,
          emoji: "🌐",
          status: "idle" as NodeStatus,
          ping_interval: site.ping_interval ?? DEFAULT_PING_INTERVAL,
          metadata: buildWebsiteMetadata({
            title: site.name,
            description: site.url,
            ping_interval: site.ping_interval ?? DEFAULT_PING_INTERVAL,
          }),
        },
      }));
      set({ nodes, isDirty: false });
    } catch (err) {
      console.error("[FlowStore] Ошибка загрузки сайтов:", err);
    }
  },

  createWebsiteNode: async (position, template) => {
<<<<<<< HEAD
    if (typeof window === "undefined") return;

    const defaultUrl = template.description?.trim() || "https://example.com";
    const defaultName = template.title?.trim() || "Новый сайт";
    const defaultInterval = template.ping_interval ?? DEFAULT_PING_INTERVAL;

    const urlInput = window.prompt("Введите URL сайта", defaultUrl);
    if (urlInput === null) return;
    const url = urlInput.trim();
    if (!url) {
      window.alert("URL не может быть пустым");
      return;
    }

    const nameInput = window.prompt("Введите название сайта", defaultName);
    if (nameInput === null) return;
    const name = nameInput.trim();
    if (!name) {
      window.alert("Название не может быть пустым");
      return;
    }

    const intervalInput = window.prompt(
      "Введите интервал опроса (сек)",
      String(defaultInterval)
    );
    if (intervalInput === null) return;

    const normalizedInterval = normalizePingInterval(intervalInput);
    if (!normalizedInterval) {
      window.alert(
        `Интервал должен быть положительным числом от ${MIN_PING_INTERVAL} до ${MAX_PING_INTERVAL}`
      );
      return;
    }

    try {
      const saved = await createSite(url, name, normalizedInterval);
=======
    const defaultUrl = "https://google.com";
    const defaultName = "Google";
    const defaultInterval = template.ping_interval ?? DEFAULT_PING_INTERVAL;

    try {
      const saved = await createSite(defaultUrl, defaultName, defaultInterval);
>>>>>>> e0dcdf6d

      const node: FlowNode = {
        id: String(saved.id),
        type: "website",
        position,
        data: {
          emoji: template.emoji ?? "🌐",
          status: template.status ?? "idle",
          title: saved.name,
          description: saved.url,
<<<<<<< HEAD
          ping_interval: saved.ping_interval ?? normalizedInterval,
          metadata: buildWebsiteMetadata({
            title: saved.name,
            description: saved.url,
            ping_interval: saved.ping_interval ?? normalizedInterval,
=======
          ping_interval: saved.ping_interval ?? defaultInterval,
          metadata: buildWebsiteMetadata({
            title: saved.name,
            description: saved.url,
            ping_interval: saved.ping_interval ?? defaultInterval,
>>>>>>> e0dcdf6d
          }),
        },
      };

      set((state) => ({
        nodes: state.nodes.concat(node),
        selectedNodeId: node.id,
        isDirty: false,
        lastSavedAt: new Date(),
      }));

      return node;
    } catch (err) {
      console.error("[FlowStore] Ошибка создания сайта:", err);
    }
  },

  // 💾 сохранить / обновить сайт
  saveSite: async (node) => {
    if (node.type !== "website") return;

    try {
      const url = node.data.description || "";
      const name = node.data.title || "Без имени";
      const ping_interval = node.data.ping_interval ?? DEFAULT_PING_INTERVAL;

      const saved = node.id.startsWith("temp-")
        ? await createSite(url, name, ping_interval)
        : await updateSite(Number(node.id), { url, name, ping_interval });

      set((state) => ({
        nodes: state.nodes.map((n) =>
          n.id === node.id
            ? {
                ...n,
                id: String(saved.id),
                data: {
                  ...n.data,
                  title: saved.name,
                  description: saved.url,
                  ping_interval: saved.ping_interval,
                  metadata: buildWebsiteMetadata({
                    title: saved.name,
                    description: saved.url,
                    ping_interval: saved.ping_interval,
                  }),
                },
              }
            : n
        ),
        isDirty: false,
        lastSavedAt: new Date(),
      }));

      return saved;
    } catch (err) {
      console.error("[FlowStore] Ошибка сохранения сайта:", err);
    }
  },

  // 🗑 удалить сайт
  deleteSiteNode: async (nodeId, siteId) => {
    try {
      await deleteSite(Number(siteId));
    } catch (err) {
      console.warn("[FlowStore] Сервер не нашёл сайт, удаляем только локально", { nodeId, siteId, err });
    } finally {
      cancelWebsiteSyncTimer(nodeId);
      set((state) => ({
        nodes: state.nodes.filter((n) => n.id !== nodeId),
        isDirty: true,
      }));
    }
  },

  // 🔄 синхронизация
  syncWebsiteNode: async (node) => {
    if (node.type === "website") {
      return await get().saveSite(node);
    }
  },

  // ✏️ обновить локально
  updateNodeData: (id, data) => {
    let updatedNode: FlowNode | undefined;

    set((state) => ({
      nodes: state.nodes.map((node) => {
        if (node.id !== id) return node;

        const nextData: BaseNodeData = {
          ...node.data,
          ...data,
        };

        if (node.type === "website") {
          nextData.metadata = buildWebsiteMetadata(nextData);
        }

        const nextNode = { ...node, data: nextData };
        updatedNode = nextNode;
        return nextNode;
      }),
      isDirty: true,
    }));

    const shouldSyncWebsite =
      updatedNode?.type === "website" &&
      ("title" in data || "description" in data || "ping_interval" in data);

    if (updatedNode && shouldSyncWebsite) {
      const existingTimer = websiteSyncTimers.get(updatedNode.id);
      if (existingTimer) {
        clearTimeout(existingTimer);
      }

      const timer = setTimeout(() => {
        void get().syncWebsiteNode(updatedNode!);
        websiteSyncTimers.delete(updatedNode!.id);
      }, 500);

      websiteSyncTimers.set(updatedNode.id, timer);
    }
  },

  removeNode: (nodeId) => {
    cancelWebsiteSyncTimer(nodeId);
    set((state) => ({
      nodes: state.nodes.filter((node) => node.id !== nodeId),
      isDirty: true,
    }));
  },

  runFlow: () => set({ isRunning: true, lastRunAt: new Date() }),
  stopFlow: () => set({ isRunning: false }),

  saveFlow: () => set({ isDirty: false, lastSavedAt: new Date() }),

  isRunning: false,
  isDirty: false,
  lastRunAt: undefined,
  lastSavedAt: undefined,
}));<|MERGE_RESOLUTION|>--- conflicted
+++ resolved
@@ -5,17 +5,12 @@
   type FlowNode,
   buildWebsiteMetadata,
   DEFAULT_PING_INTERVAL,
-<<<<<<< HEAD
+
   MAX_PING_INTERVAL,
   MIN_PING_INTERVAL,
   normalizePingInterval,
 } from "../flow/nodes/types";
 import type { Edge, XYPosition } from "reactflow";
-=======
-} from "../flow/nodes/types";
-import type { Edge, XYPosition } from "reactflow";
-
->>>>>>> e0dcdf6d
 
 export type NodeStatus = "idle" | "running" | "success" | "error";
 
@@ -107,7 +102,6 @@
   },
 
   createWebsiteNode: async (position, template) => {
-<<<<<<< HEAD
     if (typeof window === "undefined") return;
 
     const defaultUrl = template.description?.trim() || "https://example.com";
@@ -146,14 +140,7 @@
 
     try {
       const saved = await createSite(url, name, normalizedInterval);
-=======
-    const defaultUrl = "https://google.com";
-    const defaultName = "Google";
-    const defaultInterval = template.ping_interval ?? DEFAULT_PING_INTERVAL;
-
-    try {
-      const saved = await createSite(defaultUrl, defaultName, defaultInterval);
->>>>>>> e0dcdf6d
+
 
       const node: FlowNode = {
         id: String(saved.id),
@@ -164,19 +151,13 @@
           status: template.status ?? "idle",
           title: saved.name,
           description: saved.url,
-<<<<<<< HEAD
+
           ping_interval: saved.ping_interval ?? normalizedInterval,
           metadata: buildWebsiteMetadata({
             title: saved.name,
             description: saved.url,
             ping_interval: saved.ping_interval ?? normalizedInterval,
-=======
-          ping_interval: saved.ping_interval ?? defaultInterval,
-          metadata: buildWebsiteMetadata({
-            title: saved.name,
-            description: saved.url,
-            ping_interval: saved.ping_interval ?? defaultInterval,
->>>>>>> e0dcdf6d
+
           }),
         },
       };
