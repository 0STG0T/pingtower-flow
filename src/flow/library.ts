<<<<<<< HEAD
import {
  DEFAULT_PING_INTERVAL,
  buildWebsiteMetadata,
  type BaseNodeData,
  type BlockVariant,
} from "./nodes/types";
=======
import { DEFAULT_PING_INTERVAL, type BaseNodeData, type BlockVariant } from "./nodes/types";
>>>>>>> e0dcdf6d

export type LibraryCategory = "Источники" | "Логика" | "Доставка";

export type LibraryNodeTemplate = {
  templateId: string;
  type: BlockVariant;
  category: LibraryCategory;
  data: BaseNodeData;
};

export const NODE_LIBRARY: LibraryNodeTemplate[] = [
  {
    templateId: "website-uptime",
    type: "website",
    category: "Источники",
    data: {
<<<<<<< HEAD
      title: "Пингер сайта",
      emoji: "🌐",
      description: "https://example.com",
      status: "idle",
      ping_interval: DEFAULT_PING_INTERVAL,
      metadata: buildWebsiteMetadata({
        title: "Пингер сайта",
        description: "https://example.com",
        ping_interval: DEFAULT_PING_INTERVAL,
      }),
=======
      title: "Google",
      emoji: "🌐",
      description: "https://google.com",
      status: "idle",
      ping_interval: DEFAULT_PING_INTERVAL,
      metadata: [
        { label: "URL", value: "https://google.com" },
        { label: "Название", value: "Google" },

        { label: "Интервал", value: `${DEFAULT_PING_INTERVAL} сек` },
      ],
>>>>>>> e0dcdf6d
    },
  },
  {
    templateId: "llm-autoreply",
    type: "llm",
    category: "Логика",
    data: {
      title: "LLM-ответчик",
      emoji: "🤖",
      description: "Генерирует персональные ответы клиентам",
      status: "idle",
      metadata: [
        { label: "Темп", value: "0.5" },
        { label: "Язык", value: "RU" },
      ],
    },
  },
  {
    templateId: "messenger-telegram",
    type: "messenger",
    category: "Доставка",
    data: {
      title: "Telegram бот",
      emoji: "📲",
      description: "Отправляет уведомления в Telegram",
      status: "idle",
      metadata: [
        { label: "Канал", value: "@pingtower" },
        { label: "Формат", value: "Markdown" },
      ],
    },
  },
];<|MERGE_RESOLUTION|>--- conflicted
+++ resolved
@@ -1,13 +1,11 @@
-<<<<<<< HEAD
+
 import {
   DEFAULT_PING_INTERVAL,
   buildWebsiteMetadata,
   type BaseNodeData,
   type BlockVariant,
 } from "./nodes/types";
-=======
-import { DEFAULT_PING_INTERVAL, type BaseNodeData, type BlockVariant } from "./nodes/types";
->>>>>>> e0dcdf6d
+
 
 export type LibraryCategory = "Источники" | "Логика" | "Доставка";
 
@@ -24,7 +22,7 @@
     type: "website",
     category: "Источники",
     data: {
-<<<<<<< HEAD
+
       title: "Пингер сайта",
       emoji: "🌐",
       description: "https://example.com",
@@ -35,19 +33,7 @@
         description: "https://example.com",
         ping_interval: DEFAULT_PING_INTERVAL,
       }),
-=======
-      title: "Google",
-      emoji: "🌐",
-      description: "https://google.com",
-      status: "idle",
-      ping_interval: DEFAULT_PING_INTERVAL,
-      metadata: [
-        { label: "URL", value: "https://google.com" },
-        { label: "Название", value: "Google" },
 
-        { label: "Интервал", value: `${DEFAULT_PING_INTERVAL} сек` },
-      ],
->>>>>>> e0dcdf6d
     },
   },
   {
