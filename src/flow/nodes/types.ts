--- conflicted
+++ resolved
@@ -14,11 +14,9 @@
 
 // Базовые данные ноды
 export const DEFAULT_PING_INTERVAL = 30;
-<<<<<<< HEAD
 export const MIN_PING_INTERVAL = 1;
 export const MAX_PING_INTERVAL = 3600;
-=======
->>>>>>> e0dcdf6d
+
 
 export type BaseNodeData = {
   title?: string;
@@ -29,7 +27,6 @@
   ping_interval?: number;
 };
 
-<<<<<<< HEAD
 export function normalizePingInterval(value: string): number | undefined {
   const numeric = Number(value.trim());
   if (!Number.isFinite(numeric)) return undefined;
@@ -37,8 +34,6 @@
   return Math.min(MAX_PING_INTERVAL, Math.max(MIN_PING_INTERVAL, Math.round(numeric)));
 }
 
-=======
->>>>>>> e0dcdf6d
 export function buildWebsiteMetadata(data: BaseNodeData): NodeMetadataEntry[] {
   const interval = data.ping_interval ?? DEFAULT_PING_INTERVAL;
 
